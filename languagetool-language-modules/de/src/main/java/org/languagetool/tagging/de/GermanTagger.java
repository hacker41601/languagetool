/* LanguageTool, a natural language style checker 
 * Copyright (C) 2006 Daniel Naber (http://www.danielnaber.de)
 * 
 * This library is free software; you can redistribute it and/or
 * modify it under the terms of the GNU Lesser General Public
 * License as published by the Free Software Foundation; either
 * version 2.1 of the License, or (at your option) any later version.
 *
 * This library is distributed in the hope that it will be useful,
 * but WITHOUT ANY WARRANTY; without even the implied warranty of
 * MERCHANTABILITY or FITNESS FOR A PARTICULAR PURPOSE.  See the GNU
 * Lesser General Public License for more details.
 *
 * You should have received a copy of the GNU Lesser General Public
 * License along with this library; if not, write to the Free Software
 * Foundation, Inc., 51 Franklin St, Fifth Floor, Boston, MA  02110-1301
 * USA
 */
package org.languagetool.tagging.de;

import org.jetbrains.annotations.Nullable;
import org.languagetool.AnalyzedToken;
import org.languagetool.AnalyzedTokenReadings;
import org.languagetool.JLanguageTool;
import org.languagetool.tagging.BaseTagger;
import org.languagetool.tagging.ManualTagger;
import org.languagetool.tagging.TaggedWord;
import org.languagetool.tokenizers.de.GermanCompoundTokenizer;
import org.languagetool.tools.StringTools;

import java.io.IOException;
import java.io.InputStream;
import java.util.ArrayList;
import java.util.Arrays;
import java.util.Collections;
import java.util.List;
import java.util.regex.Pattern;

/**
 * German part-of-speech tagger, requires data file in <code>de/german.dict</code> in the classpath.
 * The POS tagset is described in
 * <a href="https://github.com/languagetool-org/languagetool/blob/master/languagetool-language-modules/de/src/main/resources/org/languagetool/resource/de/tagset.txt">tagset.txt</a>
 *
 * @author Marcin Milkowski, Daniel Naber
 */
public class GermanTagger extends BaseTagger {

  private final ManualTagger removalTagger;
  private final Pattern IMPERATIVE_PATTERN = Pattern.compile("[iI](ch|hr)|[eE][rs]|[Ss]ie");

  private GermanCompoundTokenizer compoundTokenizer;

  public GermanTagger() {
    super("/de/german.dict");
    try (InputStream stream = JLanguageTool.getDataBroker().getFromResourceDirAsStream(getManualRemovalsFileName())) {
      removalTagger = new ManualTagger(stream);
    } catch (IOException e) {
      throw new RuntimeException("Could not load manual tagger data from " + getManualAdditionsFileName(), e);
    }
  }

<<<<<<< HEAD
  private List<TaggedWord> addStem(List<TaggedWord> analyzedWordResults, String stem){
    List<TaggedWord> result = new ArrayList<>();
    for(TaggedWord tw : analyzedWordResults){
      String lemma = tw.getLemma();
      if(tw.getPosTag().matches("SUB.*") && stem.charAt(stem.length() - 1) != '-') {lemma = lemma.toLowerCase();}
      result.add(new TaggedWord(stem + lemma, tw.getPosTag()));
    }
    return result;
  }

=======
>>>>>>> 308f79c9
  //Removes the irrelevant part of dash-linked words (SSL-Zertifikat -> Zertifikat)
  private String sanitizeWord(String word) {
    String result = word;

    //Find the last part of the word that is not nothing
    //Skip words ending in a dash as they'll be misrecognized
    if (!word.endsWith("-")) {
      String[] splitWord = word.split("-");
      String lastPart = splitWord.length > 1 && !splitWord[splitWord.length - 1].trim().equals("") ? splitWord[splitWord.length - 1] : word;

      //Find only the actual important part of the word
      List<String> compoundedWord = compoundTokenizer.tokenize(lastPart);
      if (compoundedWord.size() > 1) {
        lastPart = StringTools.uppercaseFirstChar(compoundedWord.get(compoundedWord.size() - 1));
      } else {
        lastPart = compoundedWord.get(compoundedWord.size() - 1);
      }

      //Only give result if the last part is either a noun or an adjective (or adjective written in Uppercase)
      List<TaggedWord> tagged = tag(lastPart);
      if (tagged.size() > 0 && (tagged.get(0).getPosTag().matches("SUB.*|ADJ.*") || matchesUppercaseAdjective(lastPart))) {
        result = lastPart;
      }
    }

    return result;
  }

  @Override
  public String getManualAdditionsFileName() {
    return "/de/added.txt";
  }

  @Override
  public String getManualRemovalsFileName() {
    return "/de/removed.txt";
  }

  /**
   * Return only the first reading of the given word or {@code null}.
   */
  @Nullable
  public AnalyzedTokenReadings lookup(String word) throws IOException {
    List<AnalyzedTokenReadings> result = tag(Collections.singletonList(word), false);
    AnalyzedTokenReadings atr = result.get(0);
    if (atr.getAnalyzedToken(0).getPOSTag() == null) {
      return null;
    }
    return atr;
  }

  public List<TaggedWord> tag(String word) {
    return getWordTagger().tag(word);
  }

  private boolean matchesUppercaseAdjective(String unknownUppercaseToken) {
    List<TaggedWord> temp = getWordTagger().tag(StringTools.lowercaseFirstChar(unknownUppercaseToken));
    return temp.size() > 0 && temp.get(0).getPosTag().matches("ADJ.*");
  }

  @Override
  public List<AnalyzedTokenReadings> tag(List<String> sentenceTokens) throws IOException {
    return tag(sentenceTokens, true);
  }

  public List<AnalyzedTokenReadings> tag(List<String> sentenceTokens, boolean ignoreCase) throws IOException {
    initializeIfRequired();

    boolean firstWord = true;
    List<AnalyzedTokenReadings> tokenReadings = new ArrayList<>();
    int pos = 0;

    for (String word : sentenceTokens) {
      List<AnalyzedToken> readings = new ArrayList<>();
      List<TaggedWord> taggerTokens = getWordTagger().tag(word);

      //Only first iteration
      if (firstWord && taggerTokens.isEmpty() && ignoreCase) { // e.g. "Das" -> "das" at start of sentence
        taggerTokens = getWordTagger().tag(word.toLowerCase());
        firstWord = word.matches("^\\W?$");
      } else if (pos == 0 && ignoreCase) {   // "Haben", "Sollen", "Können", "Gerade" etc. at start of sentence
        taggerTokens.addAll(getWordTagger().tag(word.toLowerCase()));
      }

      if (taggerTokens.size() > 0) { //Word known, just add analyzed token to readings
        readings.addAll(getAnalyzedTokens(taggerTokens, word));
      } else { // Word not known, try to decompose it and use the last part for POS tagging:
        if (!StringTools.isEmpty(word.trim())) {
          List<String> compoundParts = compoundTokenizer.tokenize(word);
          if (compoundParts.size() <= 1) {//Could not find simple compound parts
            // Recognize alternative imperative forms (e.g., "Geh bitte!" in addition to "Gehe bitte!")
            List<AnalyzedToken> imperativeFormList = getImperativeForm(word, sentenceTokens, pos);
            if (imperativeFormList != null && imperativeFormList.size() > 0) {
              readings.addAll(imperativeFormList);
            } else {
              //Separate dash-linked words
              //Only check single word tokens and skip words containing numbers because it's unpredictable
              if (word.split(" ").length == 1 && !word.matches("[0-9].*")) {
                String wordOrig = word;
                word = sanitizeWord(word);
<<<<<<< HEAD
                String wordStem = wordOrig.substring(0, wordOrig.length() - word.length());
=======
>>>>>>> 308f79c9

                //Tokenize, start word uppercase if it's a result of splitting
                List<String> compoundedWord = compoundTokenizer.tokenize(word);
                if (compoundedWord.size() > 1) {
                  word = StringTools.uppercaseFirstChar(compoundedWord.get(compoundedWord.size() - 1));
                } else {
                  word = compoundedWord.get(compoundedWord.size() - 1);
                }

<<<<<<< HEAD
                List<TaggedWord> linkedTaggerTokens = addStem(getWordTagger().tag(word), wordStem); //Try to analyze the last part found
=======
                List<TaggedWord> linkedTaggerTokens = getWordTagger().tag(word); //Try to analyze the last part found
>>>>>>> 308f79c9

                //Some words that are linked with a dash ('-') will be written in uppercase, even adjectives
                if (wordOrig.contains("-") && linkedTaggerTokens.size() == 0) {
                  if (matchesUppercaseAdjective(word)) {
                    word = StringTools.lowercaseFirstChar(word);
                    linkedTaggerTokens = getWordTagger().tag(word);
                  }
                }

<<<<<<< HEAD
                word = wordOrig;
=======
                if (linkedTaggerTokens.size() > 0 && linkedTaggerTokens.get(0).getPosTag().matches("SUB.*")) {
                  word = wordOrig;
                }

>>>>>>> 308f79c9
                boolean wordStartsUppercase = StringTools.startsWithUppercase(word);
                if (linkedTaggerTokens.size() > 0) {
                  if (wordStartsUppercase) { //Choose between uppercase/lowercase Lemma
                    readings.addAll(getAnalyzedTokens(linkedTaggerTokens, word));
                  } else {
                    readings.addAll(getAnalyzedTokens(linkedTaggerTokens, word, compoundedWord));
                  }
                } else {
<<<<<<< HEAD
                  readings.add(getNoInfoToken(word));
                }
=======
                  //Wild guess introduces unknown erros
                  //if (wordOrig.contains("-") && StringTools.startsWithUppercase(wordOrig)) {
                  //  readings.add(new AnalyzedToken(wordOrig, "SUB", wordOrig));
                  //} else {
                  //  readings.add(getNoInfoToken(word));
                  //}
                  readings.add(getNoInfoToken(word));
                }
                word = wordOrig;
>>>>>>> 308f79c9
              } else {
                readings.add(getNoInfoToken(word));
              }
            }
          } else {
            // last part governs a word's POS:
            String lastPart = compoundParts.get(compoundParts.size() - 1);
            if (StringTools.startsWithUppercase(word)) {
              lastPart = StringTools.uppercaseFirstChar(lastPart);
            }
            List<TaggedWord> partTaggerTokens = getWordTagger().tag(lastPart);
            if (partTaggerTokens.size() > 0) {
              readings.addAll(getAnalyzedTokens(partTaggerTokens, word, compoundParts));
            } else {
              readings.add(getNoInfoToken(word));
            }
          }
        } else {
          readings.add(getNoInfoToken(word));
        }
      }
      tokenReadings.add(new AnalyzedTokenReadings(readings.toArray(new AnalyzedToken[readings.size()]), pos));
      pos += word.length();
    }
    return tokenReadings;
  }

  /*
   * Tag alternative imperative forms (e.g., "Geh bitte!" in addition to "Gehe bitte!")
   * To avoid false positives and conflicts with DE_CASE the tagging is restricted to
   * [a] words at the start of a sentence ("Geh bitte!") if the sentence counts more than one word
   * [b] words preceded by ich/ihr/er/es/sie to catch some real errors ("Er geh jetzt.") by the new rule in rulegroup SUBJECT_VERB_AGREEMENT
   * @param word to be checked
   */
  private List<AnalyzedToken> getImperativeForm(String word, List<String> sentenceTokens, int pos) {
    int idx = sentenceTokens.indexOf(word);
    String previousWord = "";
    while (--idx > -1) {
      previousWord = sentenceTokens.get(idx);
      if (previousWord.matches("\\s+")) {
        continue;
      }
      break;
    }
    if (!(pos == 0 && sentenceTokens.size() > 1) && !IMPERATIVE_PATTERN.matcher(previousWord).matches()) {
      return null;
    }
    String w = pos == 0 ? word.toLowerCase() : word;
    List<TaggedWord> taggedWithE = getWordTagger().tag(w + "e");
    for (TaggedWord tagged : taggedWithE) {
      if (tagged.getPosTag().startsWith("VER:IMP:SIN:")) {
        // do not overwrite manually removed tags
        if (removalTagger == null || !removalTagger.tag(w).contains(tagged)) {
          return getAnalyzedTokens(Arrays.asList(tagged), word);
        }
        break;
      }
    }
    return null;
  }

  private synchronized void initializeIfRequired() throws IOException {
    if (compoundTokenizer == null) {
      compoundTokenizer = new GermanCompoundTokenizer();
    }
  }

  private AnalyzedToken getNoInfoToken(String word) {
    return new AnalyzedToken(word, null, null);
  }

  private List<AnalyzedToken> getAnalyzedTokens(List<TaggedWord> taggedWords, String word) {
    List<AnalyzedToken> result = new ArrayList<>();
    for (TaggedWord taggedWord : taggedWords) {
      result.add(new AnalyzedToken(word, taggedWord.getPosTag(), taggedWord.getLemma()));
    }
    return result;
  }

  private List<AnalyzedToken> getAnalyzedTokens(List<TaggedWord> taggedWords, String word, List<String> compoundParts) {
    List<AnalyzedToken> result = new ArrayList<>();
    for (TaggedWord taggedWord : taggedWords) {
      List<String> allButLastPart = compoundParts.subList(0, compoundParts.size() - 1);
      String lemma = String.join("", allButLastPart)
              + StringTools.lowercaseFirstChar(taggedWord.getLemma());
      result.add(new AnalyzedToken(word, taggedWord.getPosTag(), lemma));
    }
    return result;
  }

}<|MERGE_RESOLUTION|>--- conflicted
+++ resolved
@@ -59,7 +59,6 @@
     }
   }
 
-<<<<<<< HEAD
   private List<TaggedWord> addStem(List<TaggedWord> analyzedWordResults, String stem){
     List<TaggedWord> result = new ArrayList<>();
     for(TaggedWord tw : analyzedWordResults){
@@ -69,9 +68,7 @@
     }
     return result;
   }
-
-=======
->>>>>>> 308f79c9
+  
   //Removes the irrelevant part of dash-linked words (SSL-Zertifikat -> Zertifikat)
   private String sanitizeWord(String word) {
     String result = word;
@@ -172,10 +169,7 @@
               if (word.split(" ").length == 1 && !word.matches("[0-9].*")) {
                 String wordOrig = word;
                 word = sanitizeWord(word);
-<<<<<<< HEAD
                 String wordStem = wordOrig.substring(0, wordOrig.length() - word.length());
-=======
->>>>>>> 308f79c9
 
                 //Tokenize, start word uppercase if it's a result of splitting
                 List<String> compoundedWord = compoundTokenizer.tokenize(word);
@@ -184,12 +178,8 @@
                 } else {
                   word = compoundedWord.get(compoundedWord.size() - 1);
                 }
-
-<<<<<<< HEAD
+                
                 List<TaggedWord> linkedTaggerTokens = addStem(getWordTagger().tag(word), wordStem); //Try to analyze the last part found
-=======
-                List<TaggedWord> linkedTaggerTokens = getWordTagger().tag(word); //Try to analyze the last part found
->>>>>>> 308f79c9
 
                 //Some words that are linked with a dash ('-') will be written in uppercase, even adjectives
                 if (wordOrig.contains("-") && linkedTaggerTokens.size() == 0) {
@@ -199,14 +189,8 @@
                   }
                 }
 
-<<<<<<< HEAD
                 word = wordOrig;
-=======
-                if (linkedTaggerTokens.size() > 0 && linkedTaggerTokens.get(0).getPosTag().matches("SUB.*")) {
-                  word = wordOrig;
-                }
-
->>>>>>> 308f79c9
+                
                 boolean wordStartsUppercase = StringTools.startsWithUppercase(word);
                 if (linkedTaggerTokens.size() > 0) {
                   if (wordStartsUppercase) { //Choose between uppercase/lowercase Lemma
@@ -215,20 +199,8 @@
                     readings.addAll(getAnalyzedTokens(linkedTaggerTokens, word, compoundedWord));
                   }
                 } else {
-<<<<<<< HEAD
                   readings.add(getNoInfoToken(word));
                 }
-=======
-                  //Wild guess introduces unknown erros
-                  //if (wordOrig.contains("-") && StringTools.startsWithUppercase(wordOrig)) {
-                  //  readings.add(new AnalyzedToken(wordOrig, "SUB", wordOrig));
-                  //} else {
-                  //  readings.add(getNoInfoToken(word));
-                  //}
-                  readings.add(getNoInfoToken(word));
-                }
-                word = wordOrig;
->>>>>>> 308f79c9
               } else {
                 readings.add(getNoInfoToken(word));
               }
