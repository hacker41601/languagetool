<?xml version="1.0" encoding="UTF-8"?>
<?xml-stylesheet type="text/xsl" href="../../../../../../../../../languagetool-core/src/main/resources/org/languagetool/rules/print.xsl"
title="Pretty print" ?>
<?xml-stylesheet type="text/css" href="../../../../../../../../../languagetool-core/src/main/resources/org/languagetool/rules/rules.css"
title="Easy editing stylesheet" ?>
<!--
Russian grammar and typo rules for LanguageTool.
See resource/ru/russian_tags.txt for the meaning of the POS tags.

Copyright © 2008-2016 Yakov Reztsov
http://www.languagetool.org

This library is free software; you can redistribute it and/or
modify it under the terms of the GNU Lesser General Public
License as published by the Free Software Foundation; either
version 2.1 of the License, or (at your option) any later version.

This library is distributed in the hope that it will be useful,
but WITHOUT ANY WARRANTY; without even the implied warranty of
MERCHANTABILITY or FITNESS FOR A PARTICULAR PURPOSE. See the GNU
Lesser General Public License for more details.

You should have received a copy of the GNU Lesser General Public
License along with this library; if not, write to the Free Software
Foundation, Inc., 51 Franklin St, Fifth Floor, Boston, MA 02110-1301, USA        
-->
<!--suppress CheckTagEmptyBody -->
<!DOCTYPE rules [
    <!ENTITY weekdays "понедельник|вторник|среда|четверг|пятница|суббота|воскресенье">
    <!ENTITY months "январь|февраль|март|апрель|май|июнь|июль|август|сентябрь|октябрь|ноябрь|декабрь|января|февраля|марта|апреля|мая|июня|июля|августа|сентября|октября|ноября|декабря">
<!ENTITY abbrevMonths "янв|фев|мар|апр|ин|ил|авг|сен|окт|ноя|дек">
<!ENTITY color "черн.*|чёрн.*|бел.*|красн.*|син.*|желт.*|жёлт.*|зелен.*|зелён.*"> <!-- цвет -->
<!ENTITY nation "русск.*|прусск.*|австрийск.*|английск.*|немецк.*|французск.*|испанск.*|португальск.*|голландск.*|датск.*|китайск.*|японск.*|арабск.*|индийск.*|армянск.*|грузинск.*|польск.*|чешск.*|венгерск.*|греческ.*|лишн.*|византийск.*"> <!-- язык, человек,стиль -->
<!ENTITY time "будущ.*|прошл.*|прошедш.*|послед.*|наст.*|следующ.*|текущ.*"> <!-- время,раз -->
<!ENTITY human "учён.*|учен.*|ленив.*|умн.*|глуп.*|храбр.*|трусл.*|смел.*|быстр.*|медленн.*|здоров.*|больн.*|слаб.*|нищ.*|мертв.*|мёртв.*|полицейск.*|взросл.*|достойн.*|правоверн.*|несовершеннолетн.*|небольш.*|счастлив.*|главн.*|свят.*|верующ.*|сужен.*|бедн.*|стар.*|молод.*|разн.*|сыт.*|голодн.*|знаменит.*|одержим.*|чист.*|рабоч.*|подконтрольн.*|противоположн.*|праздн.*|тороплив.*|недовольн.*|голый|голая|голые|голому|голой|голым|горбат.*|отвратительн.*|посторонн.*|извест.*|странн.*|пеш.*|бережён.*|бережен.*"> <!-- человек,люди,людей -->
<!ENTITY dual "урока|брата|сына|cапога|курса|помощника|фактора|языка|парня|закона|сестры|жены|угла|дня|вопроса|звезды|телефона|любовника|зуба|переводчика|господина|типа|участка|фильма|яблока|вида|прогноза|вектора|села|представителя|вдоха|человека|корабля|спутника|пчелы|шара|билета|ответа|брака|канала|лицея|соседа|ресторана|скворечника|часа|вкуса|кабеля|вулкана|хребта|гиганта|варианта|пресса|обеда|рода|стула|взноса|слезы|приступа|отца|экзамена|стекла|игрока|писаки|военных|этапа|причины|коллеги|вагин|героя|друга|вождя|паек|телеканала|коридора|терминала|Венеры|маршрута|храма|юл|олушей|бедра|дубов|художника"> <!-- два,двое,пара -->
]>

<rules lang="ru" xmlns:xsi="http://www.w3.org/2001/XMLSchema-instance" xsi:noNamespaceSchemaLocation="../../../../../../../../../languagetool-core/src/main/resources/org/languagetool/rules/rules.xsd">

    <unification feature="number">
        <equivalence type="Sin">
            <token postag="(.*:Sin(:.*)*)|((ADJ|ADJ_Com|ADJ_Short|Ord|PADJ|PT:(Past|Real)|PT_Short:Real|VB:Past):(Masc|Fem|Neut)(:.*)*)|(NN|NNN):(Masc|Fem|Neut)" postag_regexp="yes"></token>
        </equivalence>
        <equivalence type="PL">
            <token postag=".*:PL(:.*)*|(NN|NNN):(Masc|Fem|Neut)" postag_regexp="yes"></token>
        </equivalence>
    </unification>
     
    <unification feature="case">
        <equivalence type="Nom">
            <token postag=".*:Nom(:.*)*|(NN|NNN):(Masc|Fem|Neut)" postag_regexp="yes"></token>
        </equivalence>
        <equivalence type="R">
            <token postag=".*:R(:.*)*|(NN|NNN):(Masc|Fem|Neut)" postag_regexp="yes"></token>
        </equivalence>
        <equivalence type="D">
            <token postag=".*:D(:.*)*|(NN|NNN):(Masc|Fem|Neut)" postag_regexp="yes"></token>
        </equivalence>
        <equivalence type="V">
            <token postag=".*:V(:.*)*|(NN|NNN):(Masc|Fem|Neut)" postag_regexp="yes"></token>
        </equivalence>
        <equivalence type="T">
            <token postag=".*:T(:.*)*|(NN|NNN):(Masc|Fem|Neut)" postag_regexp="yes"></token>
        </equivalence>
        <equivalence type="P">
            <token postag=".*:P(:.*)*|(NN|NNN):(Masc|Fem|Neut)" postag_regexp="yes"></token>
        </equivalence>
    </unification> 
       
    <unification feature="gender">
        <equivalence type="Masc">
            <token postag=".*:Masc(:.*)*" postag_regexp="yes"/>
        </equivalence>
        <equivalence type="Fem">
            <token postag=".*:Fem(:.*)*" postag_regexp="yes"/>
        </equivalence>
        <equivalence type="Neut">
            <token postag=".*:Neut(:.*)*" postag_regexp="yes"/>
        </equivalence>
        <equivalence type="Plural">
            <token postag=".*:PL(:.*)*|NN:(Masc|Fem|Neut)" postag_regexp="yes"/>
        </equivalence>
    </unification>
    
    <unification feature="person">
        <equivalence type="P1">
            <token postag=".*:.*:.*:P1" postag_regexp="yes"></token>
        </equivalence>
        <equivalence type="P2">
            <token postag=".*:.*:.*:P2" postag_regexp="yes"></token>
        </equivalence>
        <equivalence type="P3">
            <token postag=".*:.*:.*:P3" postag_regexp="yes"></token>
        </equivalence>
    </unification>
    
       
    <category id="LOGIC" name="Логические ошибки">
          <rulegroup id="INVALID_DATE" name="Неверная дата, например «31 февраля 2014»">
            <rule>
                <pattern>
                    <!-- "31 июня 2014 г." -->
                    <marker>
                        <token>31</token>
			<token regexp="yes">апрель|апр|апреля|июнь|июня|сен|сентября|сентябрь|ноябрь|ноября|ноя</token>                      
                    </marker>
                </pattern>
                <message>В <match no="2" postag="NN:(.*):(.*):.*" postag_regexp="yes" postag_replace="NN:$1:$2:P"></match> месяце  только 30 дней.</message>
                <example correction="">Это случилось <marker>31 ноября</marker> 2014 г.</example>
                <example correction="">Это случилось <marker>31 апреля</marker> 2014 г.</example>
                <example>Это случилось <marker>30 ноября</marker> 2014 г.</example>
            </rule>
            <rule>
                <pattern>
                    <!-- "30 февраля 2014 г." -->
                    <marker>
                        <token regexp="yes">3[01]</token>
		        <token regexp="yes">февраля|фев|февраль</token>
                    </marker>
                </pattern>
                <message>В феврале бывает только 28 дней, или 29 дней в високосном году.</message>
                <example correction="">Это случилось <marker>30 февраля</marker> 2014 г.</example>
                <example>Это случилось <marker>28 февраля</marker> 2014 г.</example>
            </rule>
        </rulegroup>
	 <rule id="YEAR_20001" name="«Май 20001 (Май 2001)»">
            <pattern>
                <token regexp="yes">&months;|год</token>
                <token regexp="yes">200\d\d</token>
            </pattern>
            <message>Действительно \2? Или <suggestion><match no="1"/> <match no="2" regexp_match="200" regexp_replace="20"/></suggestion>?</message>
            <short>Опечатка?</short>
            <example correction="май 2014">Моя поездка на море запланирована на <marker>май 20014</marker> г.</example>
        </rule>

	<rulegroup id="DATE_WEEKDAY1" name="День недели не соответствует дате">   
                    <!-- "понедельник, 7 октября 2014" -->
            <rule>
                <pattern>
                    <token regexp="yes">&weekdays;</token>
                    <token>,</token>
                    <token regexp="yes">\d\d?</token>
                    <token regexp="yes">&months;|&abbrevMonths;</token>
                    <token regexp="yes">\d\d\d\d</token>
                </pattern>
                <filter class="org.languagetool.rules.ru.DateCheckFilter" args="year:\5 month:\4 day:\3 weekDay:\1"/>
                <message>Днём недели \3 \4 \5 является не \1, а {realDay}.</message>
                <example correction="">Конференция состоится в <marker>понедельник, 7 октября 2014</marker> г.</example>
                <example correction="">Конференция состоится в <marker>понедельник, 7 окт 2014</marker> г.</example>
                <example>Конференция состоится во <marker>вторник, 7 октября 2014</marker> г.</example>
                <example>Конференция состоится во <marker>вторник, 7 окт 2014</marker> г.</example>
            </rule>
              <rule>
                  <pattern>
                      <token regexp="yes">&weekdays;</token>
                      <token>,</token>
                      <token regexp="yes">0?[1-9]|[12][0-9]|3[01]</token>            
                      <token>.</token>
                      <token regexp="yes">0?[1-9]|1[0-2]</token>
                      <token>.</token>
                      <token regexp="yes">\d\d\d\d</token>
                  </pattern>
                <filter class="org.languagetool.rules.ru.DateCheckFilter" args="year:\7 month:\5 day:\3 weekDay:\1"/>
                <message>Днём недели \3.\5.\7 является не \1, а {realDay}.</message>
                <example correction="">Конференция состоится в <marker>понедельник, 7.10.2014</marker> г.</example>
                <example>Конференция состоится во <marker>вторник, 7.10.2014</marker> г.</example>
            </rule>
          
          
        </rulegroup>
        <rule id="Slovosoch_interesnaja_kniga" name="Опечатка «Интересная/интересую»">
            <pattern>
		<token postag="VB:.*" postag_regexp="yes"></token>
                <token>интересую</token>
                <token postag="NN:.*:Sin:V" postag_regexp="yes"></token>
            </pattern>
            <message>Опечатка: <suggestion>\1 интересную \3</suggestion></message>
            <short>Опечатка</short>
            <example correction="купил интересную книгу"><marker>купил интересую книгу</marker></example>
            <example>прочесть интересную книгу</example>
        </rule>
        <rule id="Slovosoch_v_proshlom" name="Опечатка «в прошлом/в пошлом»">
            <pattern>
		<marker>
                <token>в</token>
                <token>пошлом</token>
                </marker>
                <token postag="VB:.*" postag_regexp="yes"></token>
            </pattern>
            <message>Опечатка: <suggestion>\1 прошлом</suggestion></message>
            <short>Опечатка</short>
            <example correction="в прошлом">Хотя <marker>в пошлом</marker> были предложены решения, мы только сегодня имеем результат.</example>
            <example>Хотя в прошлом были предложены решения, мы только сегодня имеем результат.</example>
        </rule>
	<rulegroup id="na_poverku" name="Логические ошибки «на поверку/на проверку»">
            <rule> 
                <pattern>
                    <token>на</token>
                    <token>проверку</token>
                    <token>оказалось</token>
                </pattern>
                 
                <message>Имелось в виду <suggestion>\1 поверку \3</suggestion>?</message>
                <short>Логическая ошибка.</short>
                <example correction="На поверку оказалось"><marker>На проверку оказалось</marker>, что была допущена ошибка.</example>
                <example>На поверку оказалось, что была допущена ошибка.</example>
                <example>Сдайте тетради на проверку!</example>
            </rule>          
        </rulegroup>
        
	<rulegroup id="obschie_toscki_soprikosnovenija" name="Логические ошибки «общие точки соприкосновения»">
            <rule> 
                <pattern>
                    <token inflected="yes">общий</token>
                    <token inflected="yes">точка</token>
                    <token>соприкосновения</token>
                </pattern>               
                <message>Избыточность: <suggestion>\2 \3</suggestion>?</message>
                <short>Логическая ошибка.</short>
                <example correction="точки соприкосновения">Они нашли <marker>общие точки соприкосновения</marker>.</example>
                <example>Они нашли  точки соприкосновения.</example>
            </rule>          
        </rulegroup>
        
        
        <rulegroup id="uroven_uvelichilsja" name="Логические ошибки «уровень повысился/увеличился»">
            <!-- TODO:   добавить    <token min="0" max="3"></token>  -->          
            <rule> 
                <pattern>
                    <token>уровень</token>
                    <token></token>
                    <token>увеличился</token>
                </pattern>
                <message>Имелось в виду: <suggestion>\1 \2 повысился</suggestion>?</message>
                <short>Логическая ошибка.</short>
                <example correction="Уровень воды повысился"><marker>Уровень воды увеличился</marker>.</example>
                <example>Уровень воды в озере повысился.</example>
            </rule>
             <rule> 
                <pattern>
                    <token>уровень</token>
                    <token></token>
                    <token>уменьшился</token>
                </pattern>             
                <message>Имелось в виду: <suggestion>\1 \2 понизился</suggestion>?</message>
                <short>Логическая ошибка.</short>
                <example correction="Уровень воды понизился"><marker>Уровень воды уменьшился</marker>.</example>
                <example>Уровень воды в озере понизился.</example>
            </rule>                    
        </rulegroup>
        
           
        <rulegroup id="companija_campanija" name="Логические ошибки «компания/кампания»">
            <rule> 
                <pattern>
                   <token inflected="yes">производственный</token>
                   <token>кампания</token>
                </pattern>
                <message>Имелось в виду: <suggestion><match no="1" /> компания</suggestion>?</message>
                <short>Логическая ошибка.</short>
                <example correction="Производственная компания"><marker>Производственная кампания</marker>.</example>
                <example>Производственная компания была основана в 1990 году.</example>
            </rule> 
            <rule> 
                <pattern>
                   <token inflected="yes">начаться</token>
                   <token>компания</token>
                   <token>по</token>
                </pattern>
                <message>Имелось в виду: <suggestion><match no="1" /> кампания <match no="3" /></suggestion>?</message>
                <short>Логическая ошибка.</short>
                <example correction="Началась кампания по"><marker>Началась компания по</marker> сбору урожая.</example>
                <example>Кампания по сбору урожая.</example>
            </rule>
        </rulegroup>        
        
        <rulegroup id="urovnjat_uravnjat" name="Логические ошибки «уровнять/уравнять»">
                
            <rule> 
                <pattern>
                   <token inflected="yes">уравнять</token>
                   <token regexp="yes">грядку|дорогу|землю</token>
                </pattern>
                <message>Имелось в виду: <suggestion><match no="1" regexp_match="(.*)(вня)(.*)" regexp_replace="уро$2$3" /> <match no="2" /></suggestion>?</message>
                <short>Логическая ошибка.</short>
                <example correction="уровнять дорогу"><marker>уравнять дорогу</marker></example>
                <example>уровнять дорогу</example>
            </rule>
              <rule> 
                <pattern>
                   <token inflected="yes" >уровнять</token>
                   <token>в</token>
                   <token regexp="yes" >весе|правах</token>
                </pattern>
                <message>Имелось в виду: <suggestion><match no="1" regexp_match="(.*)(вня)(.*)" regexp_replace="ура$2$3" /> <match no="2" /> <match no="3" /></suggestion>?</message>
                <short>Логическая ошибка.</short>
                <example correction="уравнять в правах"><marker>уровнять в правах</marker></example>
                <example>уравнять в правах</example>
            </rule>                     
        </rulegroup>
        
        <rulegroup id="vlasti_priderjashie" name="Логические ошибки «власти предержащие»">
            <rule> 
                <pattern>
                    <token>власть</token>
                    <token>предержащие</token>
                </pattern>              
                <message>Имелось в виду <suggestion>власти \2</suggestion>?</message>
                <short>Логическая ошибка.</short>
                <example correction="власти предержащие">Это <marker>власть предержащие</marker>.</example>
            </rule>
          </rulegroup>
          
        <rulegroup id="imeet_mesto" name="Логические ошибки «имеет место»">
            <rule> 
                <pattern>
                    <token>имеет</token>
                    <token>место</token>
                    <token>быть</token>
                </pattern>              
                <message>Имелось в виду <suggestion>\1 \2</suggestion>?</message>
                <short>Логическая ошибка.</short>
                <example correction="имеет место">Эта ситуация <marker>имеет место быть</marker>.</example>
            </rule>
         </rulegroup>
         <rulegroup id="sdelat_ukol" name="Логические ошибки «сделать укол»">
            <rule> 
                <pattern>
                    <token>поставить</token>
                    <token>укол</token>
                </pattern>              
                <message>Имелось в виду <suggestion>сделать \2</suggestion>?</message>
                <short>Логическая ошибка.</short>
                <example correction="сделать укол"><marker>поставить укол</marker></example>
            </rule>
          </rulegroup>
         <rulegroup id="prinat_tabletku" name="Логические ошибки «принять таблетку»">
            <rule> 
                <pattern>
                    <token>выпить</token>
                    <token>таблетку</token>
                </pattern>              
                <message>Имелось в виду <suggestion>принять \2</suggestion>?</message>
                <short>Логическая ошибка.</short>
                <example correction="принять таблетку"><marker>выпить таблетку</marker></example>
            </rule>
          </rulegroup>
          <rulegroup id="skrepja_serdce" name="Логические ошибки «скрепя сердце»">
            <rule> 
                <pattern>
                    <token>скрипя</token>
                    <token>сердцем</token>
                </pattern>              
                <message>Имелось в виду <suggestion>скрепя сердце</suggestion>?</message>
                <short>Логическая ошибка.</short>
                <example correction="скрепя сердце"><marker>скрипя сердцем</marker></example>
            </rule>
          </rulegroup>
          <rulegroup id="na_ladan_dishit" name="Логические ошибки «на ладан дышит»">
            <rule> 
                <pattern>
                    <token>наладом</token>
                    <token>дышит</token>
                </pattern>              
                <message>Имелось в виду <suggestion>на ладан дышит</suggestion>?</message>
                <short>Логическая ошибка.</short>
                <example correction="на ладан дышит"><marker>наладом дышит</marker></example>
            </rule>
          </rulegroup>
          <rulegroup id="sud_da_delo" name="Логические ошибки «суд да дело»">
            <rule> 
                <pattern>
                    <token>суть</token>
                    <token>да</token>
                    <token>дело</token>
                </pattern>              
                <message>Имелось в виду <suggestion>суд \2 \3</suggestion>?</message>
                <short>Логическая ошибка.</short>
                <example correction="суд да дело"><marker>суть да дело</marker></example>
            </rule>
          </rulegroup>
          <rulegroup id="belogo_kalenija" name="Логические ошибки «довести до белого каления»">
              <rule> 
                  <pattern>
                      <token inflected="yes">довести</token>
                      <token>до</token>
                      <marker>
                          <token>белого</token>
                          <token>колена</token>
                      </marker>
                  </pattern>              
                <message>Имелось в виду <suggestion>\3 каления</suggestion>?</message>
                <short>Логическая ошибка.</short>
                <example correction="белого каления">Довести до <marker>белого колена</marker></example>
            </rule>
          </rulegroup>

        <rulegroup id="nе_igraet_nikakogo_znachenija" name="Логические ошибки «не играет никакой роли/не играет никакого значения»">
            <rule> 
                <pattern>
                    <token>не</token>
                    <token>играет</token>
                    <token>никакого</token>
                    <token>значения</token>
                </pattern>
                 
                <message>Имелось в виду <suggestion>\1 \2 никакой роли</suggestion>?</message>
                <short>Логическая ошибка.</short>
                <example correction="не играет никакой роли">Это <marker>не играет никакого значения</marker>.</example>
                <example>Это не играет никакой роли.</example>
            </rule>
            <rule> 
                <pattern>
                    <token>не</token>
                    <token>имеет</token>
                    <token>никакой</token>
                    <token>роли</token>
                </pattern>
                 
                <message>Имелось в виду <suggestion>\1 \2 никакого значения</suggestion>?</message>
                <short>Логическая ошибка.</short>
                <example correction="не имеет никакого значения">Это <marker>не имеет никакой роли</marker>.</example>
                <example>Это не имеет никакого значения.</example>
            </rule>                    
        </rulegroup>

	<rulegroup id="KV" name="Обозначение физических величин «кВ»">
            <rule> 
                <pattern>
                    <token inflected="yes">напряжение</token>
                    <token></token>
                    <token>кВт</token>
                </pattern>
                <message>Имелось в виду <suggestion>\1 \2 кВ</suggestion>?</message>
                <url>https://ru.wikipedia.org/wiki/%D0%AD%D0%BB%D0%B5%D0%BA%D1%82%D1%80%D0%B8%D1%87%D0%B5%D1%81%D0%BA%D0%BE%D0%B5_%D0%BD%D0%B0%D0%BF%D1%80%D1%8F%D0%B6%D0%B5%D0%BD%D0%B8%D0%B5</url>
                <short>Логическая ошибка.</short>
                <example correction="напряжение 220 кВ">Эта линия расчитана на <marker>напряжение 220 кВт</marker>.</example>
            </rule>
       </rulegroup>
       <rulegroup id="KWT" name="Обозначение физических величин «кВт»">
            <rule> 
                <pattern>
                    <token inflected="yes">мощность</token>
                    <token></token>
                    <token>кВ</token>
                </pattern>
                <message>Имелось в виду <suggestion>\1 \2 кВт</suggestion>?</message>
                <url>https://ru.wikipedia.org/wiki/%D0%AD%D0%BB%D0%B5%D0%BA%D1%82%D1%80%D0%B8%D1%87%D0%B5%D1%81%D0%BA%D0%B0%D1%8F_%D0%BC%D0%BE%D1%89%D0%BD%D0%BE%D1%81%D1%82%D1%8C</url>
                <short>Логическая ошибка.</short>
                <example correction="мощность 1000 кВт">Эта линия расчитана на <marker>мощность 1000 кВ</marker>.</example>
            </rule>
       </rulegroup>

	<rulegroup id="KWT.H" name="Обозначение физических величин «кВт⋅ч»">
            <rule> 
                <pattern>
                    <token>кВт</token>
                    <token>/</token>
                    <token>ч</token>
                </pattern>
                <message>Имелось в виду <suggestion>кВт⋅ч</suggestion>?</message>
                <url>http://ru.wikipedia.org/wiki/%D0%9A%D0%B8%D0%BB%D0%BE%D0%B2%D0%B0%D1%82%D1%82-%D1%87%D0%B0%D1%81</url>
                <short>Логическая ошибка.</short>
                <example correction="кВт⋅ч">Потребление электроэнергии составляет 100 <marker>кВт/ч</marker>.</example>
                <example>Потребление электроэнергии составило 100 кВт*ч.</example>
                <example>Потребление электроэнергии составляет 100 кВт⋅ч.</example>
            </rule>
              <rule> 
                <pattern>
                    <token>kW</token>
                    <token>/</token>
                    <token>h</token>
                </pattern>
                <message>Имелось в виду <suggestion>kW·h</suggestion>?</message>
                <url>http://ru.wikipedia.org/wiki/%D0%9A%D0%B8%D0%BB%D0%BE%D0%B2%D0%B0%D1%82%D1%82-%D1%87%D0%B0%D1%81</url>
                <short>Логическая ошибка.</short>
                <example correction="kW·h">Потребление электроэнергии составляет 100 <marker>kW/h</marker>.</example>
                <example>Потребление электроэнергии составило 100 kWh.</example>
                <example>Потребление электроэнергии составило 100 kW·h.</example>
            </rule>           
        </rulegroup>
        <rulegroup id="А.H" name="Обозначение физических величин «А⋅ч»">
            <rule> 
                <pattern>
                    <token>А</token>
                    <token>/</token>  
                    <token>ч</token>          
                </pattern>
                <message>Имелось в виду <suggestion>А⋅ч</suggestion>?</message>
                <url>http://ru.wikipedia.org/wiki/%D0%90%D0%BC%D0%BF%D0%B5%D1%80-%D1%87%D0%B0%D1%81</url>
                <short>Логическая ошибка.</short>
                <example correction="А⋅ч">Ёмкость аккумулятора составляет 60 <marker>А/ч</marker>.</example>
                <example>Ёмкость аккумулятора составляет 60 А*ч.</example>
                <example>Ёмкость аккумулятора составляет 60 А⋅ч.</example>
            </rule>
            <rule> 
                <pattern>
                    <token>A</token>
                    <token>/</token>  
                    <token>h</token>          
                </pattern>
                <message>Имелось в виду <suggestion>A⋅h</suggestion>?</message>
                <url>http://ru.wikipedia.org/wiki/%D0%90%D0%BC%D0%BF%D0%B5%D1%80-%D1%87%D0%B0%D1%81</url>
                <short>Логическая ошибка.</short>
                <example correction="A⋅h">Ёмкость аккумулятора составляет 60 <marker>A/h</marker>.</example>
                <example>Ёмкость аккумулятора составляет 60 A*h.</example>
                <example>Ёмкость аккумулятора составляет 60 A⋅h.</example>
            </rule>
             <rule> 
                <pattern>
                    <token>мА</token>
                    <token>/</token>  
                    <token>ч</token>          
                </pattern>
                <message>Имелось в виду <suggestion>мА⋅ч</suggestion>?</message>
                <url>http://ru.wikipedia.org/wiki/%D0%90%D0%BC%D0%BF%D0%B5%D1%80-%D1%87%D0%B0%D1%81</url>
                <short>Логическая ошибка.</short>
                <example correction="мА⋅ч">Ёмкость аккумулятора составляет 900 <marker>мА/ч</marker>.</example>
                <example>Ёмкость аккумулятора составляет 900 мА*ч.</example>
                <example>Ёмкость аккумулятора составляет 900 мА⋅ч.</example>
            </rule>
            <rule> 
                <pattern>
                    <token>mA</token>
                    <token>/</token>  
                    <token>h</token>          
                </pattern>
                <message>Имелось в виду <suggestion>mA⋅h</suggestion>?</message>
                <url>http://ru.wikipedia.org/wiki/%D0%90%D0%BC%D0%BF%D0%B5%D1%80-%D1%87%D0%B0%D1%81</url>
                <short>Логическая ошибка.</short>
                <example correction="mA⋅h">Ёмкость аккумулятора составляет 500 <marker>mA/h</marker>.</example>
                <example>Ёмкость аккумулятора составляет 500 mA*h.</example>
                <example>Ёмкость аккумулятора составляет 500 mA⋅h.</example>
            </rule>            
        </rulegroup>
        <rulegroup id="V.А" name="Обозначение физических величин «В⋅А»">
            <rule> 
                <pattern>
                    <token>В</token>
                    <token>/</token>  
                    <token>А</token>          
                </pattern>
                <message>Имелось в виду <suggestion>В⋅А</suggestion>?</message>
                <url>http://ru.wikipedia.org/wiki/%D0%92%D0%BE%D0%BB%D1%8C%D1%82-%D0%B0%D0%BC%D0%BF%D0%B5%D1%80</url>
                <short>Логическая ошибка.</short>
                <example correction="В⋅А">Мощность ИБП составляет 500 <marker>В/А</marker>.</example>
                <example>Мощность ИБП составляет 500 В*А.</example>
                <example>Мощность ИБП составляет 500 В⋅А.</example>
            </rule>
            <rule> 
                <pattern>
                    <token>V</token>
                    <token>/</token>  
                    <token>A</token>          
                </pattern>
                <message>Имелось в виду <suggestion>V⋅A</suggestion>?</message>
                <url>http://ru.wikipedia.org/wiki/%D0%92%D0%BE%D0%BB%D1%8C%D1%82-%D0%B0%D0%BC%D0%BF%D0%B5%D1%80</url>
                <short>Логическая ошибка.</short>
                <example correction="V⋅A">Мощность ИБП составляет 500 <marker>V/A</marker>.</example>
                <example>Мощность ИБП составляет 500 V*A.</example>
                <example>Мощность ИБП составляет 500 V⋅A.</example>
            </rule>
            <rule> 
                <pattern>
                    <token>ВА</token> 
                </pattern>
                <message>Имелось в виду <suggestion>В⋅А</suggestion>?</message>
                <url>http://ru.wikipedia.org/wiki/%D0%92%D0%BE%D0%BB%D1%8C%D1%82-%D0%B0%D0%BC%D0%BF%D0%B5%D1%80</url>
                <short>Логическая ошибка.</short>
                <example correction="В⋅А">Мощность ИБП составляет 500 <marker>ВА</marker>.</example>
                <example>Мощность ИБП составляет 500 В*А.</example>
                <example>Мощность ИБП составляет 500 В⋅А.</example>
            </rule>
        </rulegroup>
        <rulegroup id="BOLSHAJA_POLOVINA" name="Словосочетание «большая/меньшая половина»">
            <rule>
                <pattern>
                    <token regexp="yes" >большая|меньшая</token>
                    <token>половина</token>
                </pattern>
                <message>Имелось в виду <suggestion>\1 часть</suggestion>?</message>
          
                <short>Логическая ошибка.</short>
                <example correction="большая часть"><marker>большая половина</marker></example>
                <example>меньшая часть</example>
            </rule>
        </rulegroup>
        <rulegroup id="ISKLUCHIT_ISKLUCHENIE" name="Тавтология «исключить исключение»">
            <rule> 
                <pattern>
                    <token inflected="yes" >исключить</token>
                    <token>исключение</token>
                </pattern>
                <message>Языковая избыточность: <suggestion><match no="1" regexp_match="исключи(.*)" regexp_replace="убра$1"></match> <match no="2"/></suggestion>?</message>         
                <url>http://ru.wikipedia.org/wiki/%D0%A2%D0%B0%D0%B2%D1%82%D0%BE%D0%BB%D0%BE%D0%B3%D0%B8%D1%8F_%28%D1%80%D0%B8%D1%82%D0%BE%D1%80%D0%B8%D0%BA%D0%B0%29</url>     
                <short>Языковая избыточность.</short>
                <example correction="убрать исключение"><marker>исключить исключение</marker></example>
            </rule>
        </rulegroup>
        <rulegroup id="POTREBOVAT_TREBOVANIE" name="Тавтология «потребовать требование»">
            <rule> 
                <pattern>
                    <token inflected="yes" >потребовать</token>
                    <token>требование</token>
                </pattern>
                <message>Языковая избыточность: <suggestion><match no="1" regexp_match="потребова(.*)" regexp_replace="заяви$1"></match> <match no="2"/></suggestion>?</message>         
                <url>http://ru.wikipedia.org/wiki/%D0%A2%D0%B0%D0%B2%D1%82%D0%BE%D0%BB%D0%BE%D0%B3%D0%B8%D1%8F_%28%D1%80%D0%B8%D1%82%D0%BE%D1%80%D0%B8%D0%BA%D0%B0%29</url>     
                <short>Языковая избыточность.</short>
                <example correction="заявить требование"><marker>потребовать требование</marker></example>
            </rule>
        </rulegroup>
        <rulegroup id="POJELAT_JELANIE" name="Тавтология «пожелать желание»">
            <rule> 
                <pattern>
                    <token inflected="yes" >пожелать</token>
                    <token>желание</token>
                </pattern>
                <message>Языковая избыточность: <suggestion><match no="1" regexp_match="пожела(.*)" regexp_replace="загада$1"></match> <match no="2"/></suggestion>?</message>         
                <url>http://ru.wikipedia.org/wiki/%D0%A2%D0%B0%D0%B2%D1%82%D0%BE%D0%BB%D0%BE%D0%B3%D0%B8%D1%8F_%28%D1%80%D0%B8%D1%82%D0%BE%D1%80%D0%B8%D0%BA%D0%B0%29</url>     
                <short>Языковая избыточность.</short>
                <example correction="загадать желание"><marker>пожелать желание</marker></example>
            </rule>
        </rulegroup>
        <rulegroup id="ZAKAZAT_ZAKAZ" name="Тавтология «заказать заказ»">
            <rule> 
                <pattern>
                    <token inflected="yes" >заказать</token>
                    <token>заказ</token>
                </pattern>
                <message>Языковая избыточность: <suggestion><match no="1" regexp_match="заказа(.*)" regexp_replace="сдела$1"></match> <match no="2"/></suggestion>?</message>         
                <url>http://ru.wikipedia.org/wiki/%D0%A2%D0%B0%D0%B2%D1%82%D0%BE%D0%BB%D0%BE%D0%B3%D0%B8%D1%8F_%28%D1%80%D0%B8%D1%82%D0%BE%D1%80%D0%B8%D0%BA%D0%B0%29</url>     
                <short>Языковая избыточность.</short>
                <example correction="сделать заказ"><marker>заказать заказ</marker></example>
            </rule>
        </rulegroup>
        <rulegroup id="PODARIT_PODAROK" name="Тавтология «подарить подарок»">        
              <rule> 
                <pattern>
                    <token inflected="yes">подарить</token>
                    <token>подарок</token>                  
                </pattern>
                <message>Языковая избыточность (плеоназм): <suggestion><match no="1" regexp_match="подари(.*)" regexp_replace="вручи$1"></match> <match no="2"/></suggestion>?</message>
                <url>http://ru.wikipedia.org/wiki/%D0%A2%D0%B0%D0%B2%D1%82%D0%BE%D0%BB%D0%BE%D0%B3%D0%B8%D1%8F_%28%D1%80%D0%B8%D1%82%D0%BE%D1%80%D0%B8%D0%BA%D0%B0%29</url>
                <short>Тавтология.</short>
                <example correction="вручил подарок">Он <marker>подарил подарок</marker>.</example>
            </rule>
            </rulegroup>   
           <rulegroup id="SPUSKATSJA_VNIZ" name="Тавтология «спускаться вниз»">
            <rule> 
                <pattern>
                    <token regexp="yes" inflected="yes" >спускаться|подниматься</token>
                    <token regexp="yes" >вниз|вверх</token>
                </pattern>
                <message>Языковая избыточность: <suggestion>\1</suggestion>?</message>         
                <url>http://ru.wikipedia.org/wiki/%D0%A2%D0%B0%D0%B2%D1%82%D0%BE%D0%BB%D0%BE%D0%B3%D0%B8%D1%8F_%28%D1%80%D0%B8%D1%82%D0%BE%D1%80%D0%B8%D0%BA%D0%B0%29</url>     
                <short>Языковая избыточность.</short>
                <example correction="спускался">Он <marker>спускался вниз</marker> по лестнице.</example>
                <example>Он спускался по лестнице.</example>
            </rule>
        </rulegroup>    
        <rulegroup id="PROGNOZ_NA_BUDUSHEE" name="Тавтология «прогноз на будущее»">
            <rule> 
                <pattern>
                    <token inflected="yes" >прогноз</token>
                    <token>на</token>
                    <token>будущее</token>                  
                </pattern>
                <message>Языковая избыточность: <suggestion>\1</suggestion>?</message>
                <url>http://ru.wikipedia.org/wiki/%D0%A2%D0%B0%D0%B2%D1%82%D0%BE%D0%BB%D0%BE%D0%B3%D0%B8%D1%8F_%28%D1%80%D0%B8%D1%82%D0%BE%D1%80%D0%B8%D0%BA%D0%B0%29</url>
                <short>Тавтология.</short>
                <example correction="прогноз">Метеоагенство составило <marker>прогноз на будущее</marker>.</example>
                <example>Метеоагенство составило прогноз.</example>
            </rule>
        </rulegroup>
        <rulegroup id="GLAVNAJA_SUT" name="Тавтология «главная суть»">
            <rule> 
                <pattern>
                    <token inflected="yes" >главный</token>
                    <token>суть</token>                  
                </pattern>
                <message>Языковая избыточность (плеоназм): <suggestion>\2</suggestion>?</message>
                <url>http://ru.wikipedia.org/wiki/%D0%A2%D0%B0%D0%B2%D1%82%D0%BE%D0%BB%D0%BE%D0%B3%D0%B8%D1%8F_%28%D1%80%D0%B8%D1%82%D0%BE%D1%80%D0%B8%D0%BA%D0%B0%29</url>
                <short>Тавтология.</short>
                <example correction="Суть"><marker>Главная суть</marker> рассказа</example>
            </rule>
        </rulegroup>    

        <rulegroup id="DUMU_DUMAT" name="Тавтология «думу думать»">
            <rule> 
                <pattern>
                    <token>думу</token>
                    <token inflected="yes">думать</token>                  
                </pattern>
                <message>Языковая избыточность (плеоназм): <suggestion>\2</suggestion>?</message>
                <url>http://ru.wikipedia.org/wiki/%D0%A2%D0%B0%D0%B2%D1%82%D0%BE%D0%BB%D0%BE%D0%B3%D0%B8%D1%8F_%28%D1%80%D0%B8%D1%82%D0%BE%D1%80%D0%B8%D0%BA%D0%B0%29</url>
                <short>Тавтология.</short>
                <example correction="думали">Они <marker>думу думали</marker>.</example>
            </rule>
            <rule> 
                <pattern>
                    <token>работу</token>
                    <token inflected="yes">работать</token>                  
                </pattern>
                <message>Языковая избыточность (плеоназм): <suggestion>\2</suggestion>?</message>
                <url>http://ru.wikipedia.org/wiki/%D0%A2%D0%B0%D0%B2%D1%82%D0%BE%D0%BB%D0%BE%D0%B3%D0%B8%D1%8F_%28%D1%80%D0%B8%D1%82%D0%BE%D1%80%D0%B8%D0%BA%D0%B0%29</url>
                <short>Тавтология.</short>
                <example correction="работали">Они <marker>работу работали</marker>.</example>
            </rule>
            <rule> 
                <pattern>
                    <token>шутки</token>
                    <token inflected="yes">шутить</token>                  
                </pattern>
                <message>Языковая избыточность (плеоназм): <suggestion>\2</suggestion>?</message>
                <url>http://ru.wikipedia.org/wiki/%D0%A2%D0%B0%D0%B2%D1%82%D0%BE%D0%BB%D0%BE%D0%B3%D0%B8%D1%8F_%28%D1%80%D0%B8%D1%82%D0%BE%D1%80%D0%B8%D0%BA%D0%B0%29</url>
                <short>Тавтология.</short>
                <example correction="шутили">Они <marker>шутки шутили</marker>.</example>
            </rule>
        </rulegroup>    


        <rulegroup id="KRUG_KRUGLIJ" name="Тавтология «круг круглый»">
            <rule> 
                <pattern>
                    <token>круг</token>
                    <token>круглый</token>                  
                </pattern>
                <message>Языковая избыточность (плеоназм): <suggestion>\1</suggestion>?</message>
                <url>http://ru.wikipedia.org/wiki/%D0%A2%D0%B0%D0%B2%D1%82%D0%BE%D0%BB%D0%BE%D0%B3%D0%B8%D1%8F_%28%D1%80%D0%B8%D1%82%D0%BE%D1%80%D0%B8%D0%BA%D0%B0%29</url>
                <short>Тавтология.</short>
                <example correction="круг"><marker>круг круглый</marker></example>
            </rule>
            <rule> 
                <pattern>
                    <token>масло</token>
                    <token>масляное</token>                  
                </pattern>
                <message>Языковая избыточность (плеоназм): <suggestion>\1</suggestion>?</message>
                <url>http://ru.wikipedia.org/wiki/%D0%A2%D0%B0%D0%B2%D1%82%D0%BE%D0%BB%D0%BE%D0%B3%D0%B8%D1%8F_%28%D1%80%D0%B8%D1%82%D0%BE%D1%80%D0%B8%D0%BA%D0%B0%29</url>
                <short>Тавтология.</short>
                <example correction="масло"><marker>масло масляное</marker></example>
            </rule>
        </rulegroup> 


        <rulegroup id="TOLPA_LUDEJ" name="Тавтология «толпа людей»">
            <rule> 
                <pattern>
                    <token inflected="yes" >толпа</token>
                    <token>людей</token>                  
                </pattern>
                <message>Языковая избыточность (плеоназм): <suggestion>\1</suggestion>?</message>
                <url>http://ru.wikipedia.org/wiki/%D0%A2%D0%B0%D0%B2%D1%82%D0%BE%D0%BB%D0%BE%D0%B3%D0%B8%D1%8F_%28%D1%80%D0%B8%D1%82%D0%BE%D1%80%D0%B8%D0%BA%D0%B0%29</url>
                <short>Тавтология.</short>
                <example correction="толпа"><marker>толпа людей</marker></example>
            </rule>
        </rulegroup>    
        <rulegroup id="LICHNO_JA" name="Тавтология «лично я»">
            <rule> 
                <pattern>
                    <token>лично</token>
                    <token>я</token>                  
                </pattern>
                <message>Языковая избыточность (плеоназм): <suggestion>\2</suggestion>?</message>
                <url>http://ru.wikipedia.org/wiki/%D0%A2%D0%B0%D0%B2%D1%82%D0%BE%D0%BB%D0%BE%D0%B3%D0%B8%D1%8F_%28%D1%80%D0%B8%D1%82%D0%BE%D1%80%D0%B8%D0%BA%D0%B0%29</url>
                <short>Тавтология.</short>
                <example correction="я"><marker>лично я</marker></example>
            </rule>
        </rulegroup>    
        <rulegroup id="RIBNAJA_UHA" name="Тавтология «рыбная уха»">
            <rule> 
                <pattern>
                    <token inflected="yes" >рыбный</token>
                    <token inflected="yes" >уха</token>                  
                </pattern>
                <message>Языковая избыточность (плеоназм): <suggestion>\2</suggestion>?</message>
                <url>http://ru.wikipedia.org/wiki/%D0%A2%D0%B0%D0%B2%D1%82%D0%BE%D0%BB%D0%BE%D0%B3%D0%B8%D1%8F_%28%D1%80%D0%B8%D1%82%D0%BE%D1%80%D0%B8%D0%BA%D0%B0%29</url>
                <short>Тавтология.</short>          
                <example correction="уха"><marker>рыбная уха</marker></example>
            </rule>
        </rulegroup>                       
        <rulegroup id="VPERVIJE_ZNAKOMITSJA" name="Тавтология «впервые знакомиться»">
            <rule> 
                <pattern>
                    <token inflected="yes" >впервые</token>
                    <token inflected="yes" >знакомиться</token>                  
                </pattern>
                <message>Языковая избыточность (плеоназм): <suggestion>\2</suggestion>?</message>
                <url>http://ru.wikipedia.org/wiki/%D0%A2%D0%B0%D0%B2%D1%82%D0%BE%D0%BB%D0%BE%D0%B3%D0%B8%D1%8F_%28%D1%80%D0%B8%D1%82%D0%BE%D1%80%D0%B8%D0%BA%D0%B0%29</url>
                <short>Тавтология.</short>
                <example correction="знакомиться"><marker>впервые знакомиться</marker></example>
            </rule>
        </rulegroup>                   
        <rulegroup id="NEMNOGO_PRIOTKRIT" name="Тавтология «немного приоткрыть»">
            <rule> 
                <pattern>
                    <token>немного</token>
                    <token inflected="yes" >приоткрыть</token>                  
                </pattern>
                <message>Языковая избыточность (плеоназм): <suggestion>\2</suggestion>?</message>
                <url>http://ru.wikipedia.org/wiki/%D0%A2%D0%B0%D0%B2%D1%82%D0%BE%D0%BB%D0%BE%D0%B3%D0%B8%D1%8F_%28%D1%80%D0%B8%D1%82%D0%BE%D1%80%D0%B8%D0%BA%D0%B0%29</url>
                <short>Тавтология.</short>
                <example correction="приоткрыть"><marker>немного приоткрыть</marker></example>
            </rule>
        </rulegroup>                                         
        <rulegroup id="VOZVRASHATSJA_OBRATNO" name="Тавтология «возвращаться обратно»">
            <rule> 
                <pattern>
                    <token inflected="yes" >возвращаться</token>                  
                    <token>обратно</token>
                </pattern>
                <message>Языковая избыточность (плеоназм): <suggestion>\1</suggestion>?</message>
                <url>http://ru.wikipedia.org/wiki/%D0%A2%D0%B0%D0%B2%D1%82%D0%BE%D0%BB%D0%BE%D0%B3%D0%B8%D1%8F_%28%D1%80%D0%B8%D1%82%D0%BE%D1%80%D0%B8%D0%BA%D0%B0%29</url>
                <short>Тавтология.</short>
                <example correction="возвращаться"><marker>возвращаться обратно</marker></example>
            </rule>
        </rulegroup>  
        <rulegroup id="CHREZVICHAJNO_GROMADNIJ" name="Тавтология «чрезвычайно громадный»">
            <rule> 
                <pattern>
                    <token>чрезвычайно</token>                  
                    <token inflected="yes">громадный</token>
                </pattern>
                <message>Языковая избыточность (плеоназм): <suggestion>\2</suggestion>?</message>
                <url>http://ru.wikipedia.org/wiki/%D0%A2%D0%B0%D0%B2%D1%82%D0%BE%D0%BB%D0%BE%D0%B3%D0%B8%D1%8F_%28%D1%80%D0%B8%D1%82%D0%BE%D1%80%D0%B8%D0%BA%D0%B0%29</url>
                <short>Тавтология.</short>
                <example correction="громадный"><marker>чрезвычайно громадный</marker></example>
            </rule>
        </rulegroup>  
         <rulegroup id="OCHEN_KROHOTNIJ" name="Тавтология «очень крохотный»">
            <rule> 
                <pattern>
                    <token>очень</token>                  
                    <token inflected="yes">крохотный</token>
                </pattern>
                <message>Языковая избыточность (плеоназм): <suggestion>\2</suggestion>?</message>
                <url>http://ru.wikipedia.org/wiki/%D0%A2%D0%B0%D0%B2%D1%82%D0%BE%D0%BB%D0%BE%D0%B3%D0%B8%D1%8F_%28%D1%80%D0%B8%D1%82%D0%BE%D1%80%D0%B8%D0%BA%D0%B0%29</url>
                <short>Тавтология.</short>
                <example correction="крохотный"><marker>очень крохотный</marker></example>
            </rule>
        </rulegroup>  

                                                                                                                                                                                        
                                                                                                                                                                                                                                                                                                                                                                                                                                                                                                                                                                        
        <rulegroup id="BLIZKIJ_BLIZHNIJ" name="Употребление слов «близкий/ближний»">
            <rule> 
                <pattern>
                    <token>близкий</token>
                    <token>свет</token>
                </pattern>
                <message>Имелось в виду <suggestion>ближний \2</suggestion>?</message>
                <url>http://ru.wiktionary.org/wiki/%D0%B1%D0%BB%D0%B8%D0%B6%D0%BD%D0%B8%D0%B9</url>
                <short>Логическая ошибка.</short>
                <example correction="ближний свет">Водитель включил <marker>близкий свет</marker> фар.</example>
                <example>Водитель включил ближний свет фар.</example>
            </rule>
            <rule> 
                <pattern>
                    <token>ближний</token>
                    <token regexp = "yes" >человек|друг|товарищ</token>
                </pattern>
                <message>Имелось в виду <suggestion>близкий \2</suggestion>?</message>
                <url>http://ru.wiktionary.org/wiki/%D0%B1%D0%BB%D0%B8%D0%B7%D0%BA%D0%B8%D0%B9</url>
                <short>Логическая ошибка.</short>
                <example correction="близкий друг">Он - <marker>ближний друг</marker>.</example>
                <example>Он - близкий друг.</example>
            </rule>
        </rulegroup>
        
                  
        <rulegroup id="Stolko_mnogo" name="Словосочетание «столько много»">
            <rule> 
                <pattern>
                    <token>столько</token>
                    <token>много</token>
                </pattern>
                <message>Имелось в виду <suggestion>так \2</suggestion>?</message>

                <short>Логическая ошибка.</short>
                <example correction="Так много"><marker>Столько много</marker> товара!</example>
                <example>Так много товара!</example>
            </rule>
             <rule> 
                <pattern>
                    <token>сколько</token>
                    <token>много</token>
                </pattern>
                <message>Имелось в виду <suggestion>как \2</suggestion>?</message>
                <short>Логическая ошибка.</short>
                <example correction="Как много"><marker>Сколько много</marker> товара?</example>
                <example>Как много товара?</example>
            </rule>
        </rulegroup>
                   
        <rulegroup id="Logical_reshit_zatanuvshujusa_problemu" name="Логические ошибки «он решит эту затянувшуюся проблему»">
            <rule> 
                <pattern>
                    <token>решит</token>
                    <token>эту</token>
                    <token>затянувшуюся</token>
                    <token>проблему</token>
                </pattern>
                <message>Логическая ошибка: <suggestion>ускорит затянувшееся решение проблемы</suggestion>?</message>
                <url>http://ru.wikipedia.org/wiki/%D0%9B%D0%BE%D0%B3%D0%B8%D0%BA%D0%B0</url>
                <short>Логическая ошибка.</short>
                <example correction="ускорит затянувшееся решение проблемы">Он <marker>решит эту затянувшуюся проблему</marker>.</example>
                <example>Он ускорит затянувшееся решение проблемы.</example>
            </rule>
            <rule> 
                <pattern>
                    <token>решит</token>
                    <token>затянувшуюся</token>
                    <token>проблему</token>
                </pattern>
                <message>Логическая ошибка: <suggestion>ускорит затянувшееся решение проблемы</suggestion>?</message>
                <url>http://ru.wikipedia.org/wiki/%D0%9B%D0%BE%D0%B3%D0%B8%D0%BA%D0%B0</url>
                <short>Логическая ошибка.</short>
                <example correction="ускорит затянувшееся решение проблемы">Она <marker>решит затянувшуюся проблему</marker>.</example>
                <example>Она ускорит затянувшееся решение проблемы.</example>
            </rule>
        </rulegroup>
        <rulegroup id="Logical_podorojali_ceny" name="Логические ошибки «подорожали цены»">
          <rule>  
            <pattern>
                <token>подорожали</token>
                <token>цены</token>
            </pattern>
            <message>Логическая ошибка: <suggestion>цены выросли</suggestion>?</message>
            <url>http://ru.wikipedia.org/wiki/%D0%9B%D0%BE%D0%B3%D0%B8%D0%BA%D0%B0</url>
            <short>Логическая ошибка.</short>
            <example correction="цены выросли">На рынке <marker>подорожали цены</marker></example>
            <example>На рынке цены выросли</example>
          </rule>
          <rule>
            <pattern>
                <token>дешёвая</token>
                <token>стоимость</token>
            </pattern>
            <message>Логическая ошибка: <suggestion>низкая стоимость</suggestion>?</message>
            <url>http://ru.wikipedia.org/wiki/%D0%9B%D0%BE%D0%B3%D0%B8%D0%BA%D0%B0</url>
            <short>Логическая ошибка.</short>
            <example correction="низкая стоимость"><marker>дешёвая стоимость</marker></example>
            <example>низкая стоимость</example>
          </rule>
           <rule>
            <pattern>
                <token>дорогая</token>
                <token>стоимость</token>
            </pattern>
            <message>Логическая ошибка: <suggestion>высокая стоимость</suggestion>?</message>
            <url>http://ru.wikipedia.org/wiki/%D0%9B%D0%BE%D0%B3%D0%B8%D0%BA%D0%B0</url>
            <short>Логическая ошибка.</short>
            <example correction="высокая стоимость"><marker>дорогая стоимость</marker></example>
            <example>высокая стоимость</example>
          </rule>
        </rulegroup>
        
        <rule id="Logical_svoja_avtobiographija" name="Логические ошибки «своя автобиография»">
            <pattern>
                <token inflected="yes">свой</token>
                <token inflected="yes">автобиография</token>
            </pattern>
            <message>Логическая ошибка: <suggestion>\2</suggestion>?</message>
            <url>http://ru.wikipedia.org/wiki/%D0%A2%D0%B0%D0%B2%D1%82%D0%BE%D0%BB%D0%BE%D0%B3%D0%B8%D1%8F_%28%D1%80%D0%B8%D1%82%D0%BE%D1%80%D0%B8%D0%BA%D0%B0%29</url>
            <short>Тавтология.</short>
            <example correction="автобиографию">Автор написал <marker>свою автобиографию</marker>.</example>
            <example>Автор написал автобиографию.</example>
        </rule>
        <rule id="Logical_vidajuschijsja_as" name="Логические ошибки «выдающийся ас»">
            <pattern>
                <token regexp="yes" inflected="yes">выдающийся|лучший</token>
                <token inflected="yes">ас</token>
            </pattern>
            <message>Логическая ошибка: <suggestion>\2</suggestion>?</message>
            <url>http://ru.wikipedia.org/wiki/%D0%A2%D0%B0%D0%B2%D1%82%D0%BE%D0%BB%D0%BE%D0%B3%D0%B8%D1%8F_%28%D1%80%D0%B8%D1%82%D0%BE%D1%80%D0%B8%D0%BA%D0%B0%29</url>
            <short>Тавтология.</short>
            <example correction="ас">Этот лётчик - <marker>выдающийся ас</marker>.</example>
            <example>Этот лётчик - ас.</example>
        </rule>
        
        <rule id="Logical_sobiratsya_vmeste" name="Логические ошибки «собираться вместе»">
            <pattern>
                <token inflected="yes">собираться</token>
                <token>вместе</token>
            </pattern>
            <message>Логическая ошибка: <suggestion>\1</suggestion>?</message>
            <url>http://ru.wikipedia.org/wiki/%D0%A2%D0%B0%D0%B2%D1%82%D0%BE%D0%BB%D0%BE%D0%B3%D0%B8%D1%8F_%28%D1%80%D0%B8%D1%82%D0%BE%D1%80%D0%B8%D0%BA%D0%B0%29</url>
            <short>Тавтология.</short>
            <example correction="собираемся">Мы здесь <marker>собираемся вместе</marker>.</example>
            <example>Мы собираемся здесь.</example>
        </rule>
          <rule id="Logical_sochetatsja_vmeste" name="Логические ошибки «сочетаться вместе»">
            <pattern>
                <token inflected="yes">сочетаться</token>
                <token>вместе</token>
            </pattern>
            <message>Логическая ошибка: <suggestion>\1</suggestion>?</message>
            <url>http://ru.wikipedia.org/wiki/%D0%A2%D0%B0%D0%B2%D1%82%D0%BE%D0%BB%D0%BE%D0%B3%D0%B8%D1%8F_%28%D1%80%D0%B8%D1%82%D0%BE%D1%80%D0%B8%D0%BA%D0%B0%29</url>
            <short>Тавтология.</short>
            <example correction="сочетаются">Эти три букета хорошо <marker>сочетаются вместе</marker>.</example>
            <example>Эти три букета хорошо сочетаются.</example>
        </rule>
         <rule id="Logical_segodnyashnij_den" name="Логические ошибки «сегодняшний день»">
            <pattern>
                <token>сегодняшний</token>
                <token>день</token>
            </pattern>
            <message>Логическая ошибка: <suggestion>сегодня</suggestion>?</message>
            <url>http://ru.wikipedia.org/wiki/%D0%A2%D0%B0%D0%B2%D1%82%D0%BE%D0%BB%D0%BE%D0%B3%D0%B8%D1%8F_%28%D1%80%D0%B8%D1%82%D0%BE%D1%80%D0%B8%D0%BA%D0%B0%29</url>
            <short>Тавтология.</short>
            <example correction="сегодня">Ситуация на <marker>сегодняшний день</marker>.</example>
            <example>Ситуация на сегодня.</example>
        </rule>
        
        <rule id="Logical_sosedstvovat_drug_s_drugom" name="Логические ошибки «соседствовать друг с другом»">
            <pattern>
                <token inflected="yes">соседствовать</token>
                <token>друг</token>
                <token>с</token>
                <token>другом</token>
            </pattern>
            <message>Логическая ошибка: <suggestion>\1</suggestion>?</message>
            <url>http://ru.wikipedia.org/wiki/%D0%A2%D0%B0%D0%B2%D1%82%D0%BE%D0%BB%D0%BE%D0%B3%D0%B8%D1%8F_%28%D1%80%D0%B8%D1%82%D0%BE%D1%80%D0%B8%D0%BA%D0%B0%29</url>
            <short>Тавтология.</short>
            <example correction="соседствовали">Они <marker>соседствовали друг с другом</marker> на фотографии.</example>
            <example>Они соседствовали на фотографии.</example>
        </rule>
        
              
        <rule id="Tavtology_mestnij_aborigen" name="Тавтология «местный абориген»">
            <pattern>
                <token inflected="yes">местный</token>
                <token inflected="yes">абориген</token>
            </pattern>
            <message>Языковая избыточность: <suggestion><match no="2" /></suggestion>.</message>
            <url>http://ru.wikipedia.org/wiki/%D0%A2%D0%B0%D0%B2%D1%82%D0%BE%D0%BB%D0%BE%D0%B3%D0%B8%D1%8F_%28%D1%80%D0%B8%D1%82%D0%BE%D1%80%D0%B8%D0%BA%D0%B0%29</url>
            <short>Тавтология.</short>         
            <example correction="аборигены">Нас окружили <marker>местные аборигены</marker>.</example>
            <example>Нас окружили аборигены.</example>           
        </rule>   
        
          <rule id="Tavtology_nebolshaja_gorstka" name="Тавтология «небольшая горстка»">
            <pattern>
                <token inflected="yes">небольшой</token>
                <token inflected="yes">горстка</token>
            </pattern>
            <message><suggestion>\2</suggestion>?</message>
            <url>http://ru.wikipedia.org/wiki/%D0%A2%D0%B0%D0%B2%D1%82%D0%BE%D0%BB%D0%BE%D0%B3%D0%B8%D1%8F_%28%D1%80%D0%B8%D1%82%D0%BE%D1%80%D0%B8%D0%BA%D0%B0%29</url>
            <short>Тавтология.</short>
            <example correction="горстка"><marker>небольшая горстка</marker></example>
            <example>горстка</example>
        </rule>                            
  
          <rule id="Tavtology_marshrut_sledovanija" name="Тавтология «маршрут следования»">
            <pattern>
                <token inflected="yes">маршрут</token>
                <token>следования</token>
            </pattern>
            <message>Языковая избыточность: <suggestion>\1</suggestion>?</message>
            <url>http://ru.wikipedia.org/wiki/%D0%A2%D0%B0%D0%B2%D1%82%D0%BE%D0%BB%D0%BE%D0%B3%D0%B8%D1%8F_%28%D1%80%D0%B8%D1%82%D0%BE%D1%80%D0%B8%D0%BA%D0%B0%29</url>
            <short>Тавтология.</short>
            <example correction="маршрут"><marker>маршрут следования</marker></example>
            <example>маршрут</example>
        </rule>
        
         <rule id="Tavtology_adres_mestojitelstva" name="Тавтология «адрес местожительства»">
            <pattern>
                <token inflected="yes">адрес</token>
                <token inflected="yes" >местожительство</token>
            </pattern>
            <message>Языковая избыточность: <suggestion>\2</suggestion>?</message>
            <url>http://ru.wikipedia.org/wiki/%D0%A2%D0%B0%D0%B2%D1%82%D0%BE%D0%BB%D0%BE%D0%B3%D0%B8%D1%8F_%28%D1%80%D0%B8%D1%82%D0%BE%D1%80%D0%B8%D0%BA%D0%B0%29</url>
            <short>Тавтология.</short>
            <example correction="местожительства"><marker>адрес местожительства</marker></example>
            <example>местожительство</example>
        </rule>
         <rulegroup id="Tavtology_zaranee_predupredit" name="Тавтология «заранее предупредить»">
           <rule> 
             <pattern>
                <token inflected="yes">заранее</token>
                <token inflected="yes">предупредить</token>
            </pattern>
            <message>Языковая избыточность: <suggestion>\2</suggestion>?</message>
            <url>http://ru.wikipedia.org/wiki/%D0%A2%D0%B0%D0%B2%D1%82%D0%BE%D0%BB%D0%BE%D0%B3%D0%B8%D1%8F_%28%D1%80%D0%B8%D1%82%D0%BE%D1%80%D0%B8%D0%BA%D0%B0%29</url>
            <short>Тавтология.</short>
            <example correction="предупредить"><marker>заранее предупредить</marker></example>
            <example>предупредить</example>
           </rule>
           <rule> 
             <pattern>
                 <token inflected="yes">предупредить</token>
                 <token inflected="yes">заранее</token>
            </pattern>
            <message>Языковая избыточность: <suggestion>\1</suggestion>?</message>
            <url>http://ru.wikipedia.org/wiki/%D0%A2%D0%B0%D0%B2%D1%82%D0%BE%D0%BB%D0%BE%D0%B3%D0%B8%D1%8F_%28%D1%80%D0%B8%D1%82%D0%BE%D1%80%D0%B8%D0%BA%D0%B0%29</url>
            <short>Тавтология.</short>
            <example correction="предупредить"><marker>предупредить заранее</marker></example>
           </rule>
        </rulegroup>
        <rulegroup id="Tavtology_zaranee_predchuvstvovat" name="Тавтология «заранее предчувствовать»">
           <rule>           
            <pattern>
                <token inflected="yes">заранее</token>
                <token inflected="yes">предчувствовать</token>
            </pattern>
            <message>Языковая избыточность: <suggestion>\2</suggestion>?</message>
            <url>http://ru.wikipedia.org/wiki/%D0%A2%D0%B0%D0%B2%D1%82%D0%BE%D0%BB%D0%BE%D0%B3%D0%B8%D1%8F_%28%D1%80%D0%B8%D1%82%D0%BE%D1%80%D0%B8%D0%BA%D0%B0%29</url>
            <short>Тавтология.</short>
            <example correction="предчувствовать"><marker>заранее предчувствовать</marker></example>
           </rule>
           <rule>           
            <pattern>
                <token inflected="yes">предчувствовать</token>
                <token inflected="yes">заранее</token>
            </pattern>
            <message>Языковая избыточность: <suggestion>\1</suggestion>?</message>
            <url>http://ru.wikipedia.org/wiki/%D0%A2%D0%B0%D0%B2%D1%82%D0%BE%D0%BB%D0%BE%D0%B3%D0%B8%D1%8F_%28%D1%80%D0%B8%D1%82%D0%BE%D1%80%D0%B8%D0%BA%D0%B0%29</url>
            <short>Тавтология.</short>
            <example correction="предчувствовать"><marker>предчувствовать заранее</marker></example>
           </rule>
        </rulegroup>
        <rule id="Tavtology_prejskurant_cen" name="Тавтология «прейскурант цен»">
            <pattern>
                <token inflected="yes">прейскурант</token>
                <token inflected="yes">цена</token>
            </pattern>
            <message>Языковая избыточность: <suggestion>\1</suggestion>?</message>
            <url>http://ru.wikipedia.org/wiki/%D0%A2%D0%B0%D0%B2%D1%82%D0%BE%D0%BB%D0%BE%D0%B3%D0%B8%D1%8F_%28%D1%80%D0%B8%D1%82%D0%BE%D1%80%D0%B8%D0%BA%D0%B0%29</url>
            <short>Тавтология.</short>
            <example correction="прейскурант"><marker>прейскурант цен</marker></example>
            <example>прейскурант</example>
        </rule>
        <rule id="Tavtology_upal_vniz" name="Тавтология «упал вниз»">
            <pattern>
                <token inflected="yes">упасть</token>
                <token inflected="yes">вниз</token>
            </pattern>
            <message>Языковая избыточность: <suggestion>\1</suggestion>?</message>
            <url>http://ru.wikipedia.org/wiki/%D0%A2%D0%B0%D0%B2%D1%82%D0%BE%D0%BB%D0%BE%D0%B3%D0%B8%D1%8F_%28%D1%80%D0%B8%D1%82%D0%BE%D1%80%D0%B8%D0%BA%D0%B0%29</url>
            <short>Тавтология.</short>
            <example correction="упал"><marker>упал вниз</marker></example>
            <example correction="упасть"><marker>упасть вниз</marker></example>
        </rule>
        <rule id="Tavtology_tyomnij_mrak" name="Тавтология «тёмный мрак»">
            <pattern>
                <token inflected="yes" regexp="yes">тёмный|темный</token>
                <token inflected="yes">мрак</token>
            </pattern>
            <message>Языковая избыточность: <suggestion>\2</suggestion>?</message>
            <url>http://ru.wikipedia.org/wiki/%D0%A2%D0%B0%D0%B2%D1%82%D0%BE%D0%BB%D0%BE%D0%B3%D0%B8%D1%8F_%28%D1%80%D0%B8%D1%82%D0%BE%D1%80%D0%B8%D0%BA%D0%B0%29</url>
            <short>Тавтология.</short>
            <example correction="мрак"><marker>тёмный мрак</marker></example>
        </rule>
        <rule id="Tavtology_bespolezno_propadajut" name="Тавтология «бесполезно пропадают»">
            <pattern>
                <token inflected="yes">бесполезно</token>
                <token inflected="yes">пропадать</token>
            </pattern>
            <message>Языковая избыточность: <suggestion>\2</suggestion>?</message>
            <url>http://ru.wikipedia.org/wiki/%D0%A2%D0%B0%D0%B2%D1%82%D0%BE%D0%BB%D0%BE%D0%B3%D0%B8%D1%8F_%28%D1%80%D0%B8%D1%82%D0%BE%D1%80%D0%B8%D0%BA%D0%B0%29</url>
            <short>Тавтология.</short>
            <example correction="пропадают"><marker>бесполезно пропадают</marker></example>
        </rule>
        <rule id="Tavtology_vernutsja_obratno" name="Тавтология «вернуться обратно»">
            <pattern>
                <token inflected="yes">вернуться</token>
                <token>обратно</token>
            </pattern>
            <message>Языковая избыточность: <suggestion>\1</suggestion>?</message>
            <url>http://ru.wikipedia.org/wiki/%D0%A2%D0%B0%D0%B2%D1%82%D0%BE%D0%BB%D0%BE%D0%B3%D0%B8%D1%8F_%28%D1%80%D0%B8%D1%82%D0%BE%D1%80%D0%B8%D0%BA%D0%B0%29</url>
            <short>Тавтология.</short>
            <example correction="вернуться"><marker>вернуться обратно</marker></example>
        </rule>
        <rule id="Tavtology_neskolko_pobistree" name="Тавтология «несколько побыстрее»">
            <pattern>
                <token>несколько</token>
                <token>побыстрее</token>
            </pattern>
            <message>Языковая избыточность: <suggestion>\2</suggestion>?</message>
            <url>http://ru.wikipedia.org/wiki/%D0%A2%D0%B0%D0%B2%D1%82%D0%BE%D0%BB%D0%BE%D0%B3%D0%B8%D1%8F_%28%D1%80%D0%B8%D1%82%D0%BE%D1%80%D0%B8%D0%BA%D0%B0%29</url>
            <short>Тавтология.</short>
            <example correction="побыстрее"><marker>несколько побыстрее</marker></example>
        </rule>
        <rule id="Tavtology_v_xx_mesjatse" name="Тавтология «в ареле месяце»">
            <pattern>
                <token>в</token>
                <token regexp="yes">январе|феврале|марте|апреле|мае|июне|июле|августе|сентябре|октябре|ноябре|декабре</token>
                <token>месяце</token>
            </pattern>
            <message>Языковая избыточность: <suggestion>\1 \2</suggestion>?</message>
            <url>http://ru.wikipedia.org/wiki/%D0%A2%D0%B0%D0%B2%D1%82%D0%BE%D0%BB%D0%BE%D0%B3%D0%B8%D1%8F_%28%D1%80%D0%B8%D1%82%D0%BE%D1%80%D0%B8%D0%BA%D0%B0%29</url>
            <short>Тавтология.</short>
            <example correction="в феврале"><marker>в феврале месяце</marker></example>
        </rule>
         <rule id="Tavtology_kollega_po_professii" name="Тавтология «коллега по профессии»">
            <pattern>
                <token inflected="yes">коллега</token>
                <token>по</token>
                <token>профессии</token>
            </pattern>
            <message>Языковая избыточность: <suggestion>\1</suggestion>?</message>
            <url>http://ru.wikipedia.org/wiki/%D0%A2%D0%B0%D0%B2%D1%82%D0%BE%D0%BB%D0%BE%D0%B3%D0%B8%D1%8F_%28%D1%80%D0%B8%D1%82%D0%BE%D1%80%D0%B8%D0%BA%D0%B0%29</url>
            <short>Тавтология.</short>
            <example correction="коллега"><marker>коллега по профессии</marker></example>
        </rule>
        <rule id="Tavtology_plani_na_budushee" name="Тавтология «планы на будущее»">
            <pattern>
                <token inflected="yes">план</token>
                <token>на</token>
                <token>будущее</token>
            </pattern>
            <message>Языковая избыточность: <suggestion>\1</suggestion>?</message>
            <url>http://ru.wikipedia.org/wiki/%D0%A2%D0%B0%D0%B2%D1%82%D0%BE%D0%BB%D0%BE%D0%B3%D0%B8%D1%8F_%28%D1%80%D0%B8%D1%82%D0%BE%D1%80%D0%B8%D0%BA%D0%B0%29</url>
            <short>Тавтология.</short>
            <example correction="планы"><marker>планы на будущее</marker></example>
        </rule>
        <rule id="Tavtology_demobilizovatsja_iz_armii" name="Тавтология «демобилизоваться из армии»">
            <pattern>
                <token inflected="yes">демобилизоваться</token>
                <token>из</token>
                <token>армии</token>
            </pattern>
            <message>Языковая избыточность: <suggestion>\1</suggestion>?</message>
            <url>http://ru.wikipedia.org/wiki/%D0%A2%D0%B0%D0%B2%D1%82%D0%BE%D0%BB%D0%BE%D0%B3%D0%B8%D1%8F_%28%D1%80%D0%B8%D1%82%D0%BE%D1%80%D0%B8%D0%BA%D0%B0%29</url>
            <short>Тавтология.</short>
            <example correction="демобилизоваться"><marker>демобилизоваться из армии</marker></example>
        </rule>
        <rule id="Tavtology_prostaivat_bez_dela" name="Тавтология «простаивать без дела»">
            <pattern>
                <token inflected="yes">простаивать</token>
                <token>без</token>
                <token>дела</token>
            </pattern>
            <message>Языковая избыточность: <suggestion>\1</suggestion>?</message>
            <url>http://ru.wikipedia.org/wiki/%D0%A2%D0%B0%D0%B2%D1%82%D0%BE%D0%BB%D0%BE%D0%B3%D0%B8%D1%8F_%28%D1%80%D0%B8%D1%82%D0%BE%D1%80%D0%B8%D0%BA%D0%B0%29</url>
            <short>Тавтология.</short>
            <example correction="простаивать"><marker>простаивать без дела</marker></example>
        </rule>        
        <rule id="Tavtology_vremenno_priostanovlen" name="Тавтология «временно приостановить»">
            <pattern>
                <token inflected="yes">временно</token>
                <token inflected="yes">приостановить</token>
            </pattern>
            <message>Языковая избыточность: <suggestion>\2</suggestion>?</message>
            <url>http://ru.wikipedia.org/wiki/%D0%A2%D0%B0%D0%B2%D1%82%D0%BE%D0%BB%D0%BE%D0%B3%D0%B8%D1%8F_%28%D1%80%D0%B8%D1%82%D0%BE%D1%80%D0%B8%D0%BA%D0%B0%29</url>
            <short>Тавтология.</short>
            <example correction="приостановлены"><marker>временно приостановлены</marker></example>
            <example>приостановлены</example>
        </rule>     
         <rule id="Tavtology_mahina" name="Тавтология «огромная махина»">
            <pattern>
                <token inflected="yes" regexp="yes">большой|огромный|гигантский</token>
                <token inflected="yes">махина</token>
            </pattern>
            <message>Языковая избыточность: <suggestion>\2</suggestion>?</message>
            <url>http://ru.wikipedia.org/wiki/%D0%A2%D0%B0%D0%B2%D1%82%D0%BE%D0%BB%D0%BE%D0%B3%D0%B8%D1%8F_%28%D1%80%D0%B8%D1%82%D0%BE%D1%80%D0%B8%D0%BA%D0%B0%29</url>
            <short>Тавтология.</short>
            <example correction="махина"><marker>огромная махина</marker></example>
            <example>махина</example>
        </rule>                            
           
        <rule id="Tavtology_kivnul_golovoj" name="Тавтология «кивнуть головой»">
            <pattern>
                <token inflected="yes">кивнуть</token>
                <token inflected="yes">голова</token>
            </pattern>
            <message>Языковая избыточность: <suggestion>\1</suggestion>?</message>
            <url>http://ru.wikipedia.org/wiki/%D0%A2%D0%B0%D0%B2%D1%82%D0%BE%D0%BB%D0%BE%D0%B3%D0%B8%D1%8F_%28%D1%80%D0%B8%D1%82%D0%BE%D1%80%D0%B8%D0%BA%D0%B0%29</url>
            <short>Тавтология.</short>
            <example correction="кивнул"><marker>кивнул головой</marker></example>
            <example>кивнул</example>
        </rule>                            
         <rule id="Tavtology_polnostju_zavershil" name="Тавтология «полностью завершил»">
            <pattern>
                <token regexp="yes"  inflected="yes">полностью|окончательно</token>
                <token inflected="yes">завершить</token>
            </pattern>
            <message>Языковая избыточность: <suggestion>\2</suggestion>?</message>
            <url>http://ru.wikipedia.org/wiki/%D0%A2%D0%B0%D0%B2%D1%82%D0%BE%D0%BB%D0%BE%D0%B3%D0%B8%D1%8F_%28%D1%80%D0%B8%D1%82%D0%BE%D1%80%D0%B8%D0%BA%D0%B0%29</url>
            <short>Тавтология.</short>
            <example correction="завершил"><marker>полностью завершил</marker></example>
            <example>завершил</example>
        </rule>
        <rule id="Tavtology_glavnij_lejtmotiv" name="Тавтология «главный лейтмотив»">
            <pattern>
                <token inflected="yes">главный</token>
                <token inflected="yes">лейтмотив</token>
            </pattern>
            <message>Языковая избыточность: <suggestion>\2</suggestion>?</message>
            <url>http://ru.wikipedia.org/wiki/%D0%A2%D0%B0%D0%B2%D1%82%D0%BE%D0%BB%D0%BE%D0%B3%D0%B8%D1%8F_%28%D1%80%D0%B8%D1%82%D0%BE%D1%80%D0%B8%D0%BA%D0%B0%29</url>
            <short>Тавтология.</short>
            <example correction="лейтмотив"><marker>главный лейтмотив</marker></example>
            <example>этот лейтмотив</example>
        </rule>
        <rule id="Tavtology_landshaft_mestnosti" name="Тавтология «ландшафт местности»">
            <pattern>
                <token inflected="yes">ландшафт</token>
                <token inflected="yes">местность</token>
            </pattern>
            <message>Языковая избыточность: <suggestion>\1</suggestion>?</message>
            <url>http://ru.wikipedia.org/wiki/%D0%A2%D0%B0%D0%B2%D1%82%D0%BE%D0%BB%D0%BE%D0%B3%D0%B8%D1%8F_%28%D1%80%D0%B8%D1%82%D0%BE%D1%80%D0%B8%D0%BA%D0%B0%29</url>
            <short>Тавтология.</short>
            <example correction="ландшафт"><marker>ландшафт местности</marker></example>
            <example>ландшафт</example>
        </rule>                                                                                                                                                                                                                                                                                                                                                          
        <rule id="Tavtology_samij_edinstvennij" name="Тавтология «самый единственный»">
            <pattern>
                <token regexp="yes"  inflected="yes">несколько|два|самый</token>
                <token inflected="yes">единственный</token>
            </pattern>
            <message>Языковая избыточность: <suggestion>\2</suggestion>?</message>
            <url>http://ru.wikipedia.org/wiki/%D0%A2%D0%B0%D0%B2%D1%82%D0%BE%D0%BB%D0%BE%D0%B3%D0%B8%D1%8F_%28%D1%80%D0%B8%D1%82%D0%BE%D1%80%D0%B8%D0%BA%D0%B0%29</url>
            <short>Тавтология.</short>
            <example correction="единственный"><marker>самый единственный</marker></example>
            <example>единственный</example>
        </rule>                                           
                                                                                                                                      
                                                                              
        <rule id="Logical_biographia_gizni" name="Логические ошибки «биография жизни»">
            <pattern>
                <token inflected="yes">биография</token>
                <token inflected="yes">жизнь</token>
            </pattern>
            <message>Логическая ошибка: <suggestion>\1</suggestion>?</message>
            <url>http://ru.wikipedia.org/wiki/%D0%A2%D0%B0%D0%B2%D1%82%D0%BE%D0%BB%D0%BE%D0%B3%D0%B8%D1%8F_%28%D1%80%D0%B8%D1%82%D0%BE%D1%80%D0%B8%D0%BA%D0%B0%29</url>
            <short>Тавтология.</short>
            <example correction="Биографии"><marker>Биографии жизни</marker> различных людей.</example>
            <example>Биографии различных людей.</example>
        </rule>
                                                                                
        <rule id="Logical_prignul_s_parashuta" name="Логические ошибки «прыгать с парашюта»">
            <pattern>
                <token inflected="yes">прыгнуть</token>
                <token>с</token>
                <token>парашюта</token>
            </pattern>
            <message>Логическая ошибка: <suggestion>\1 \2 парашютом</suggestion>?</message>
               <short>Логическая ошибка.</short>
            <example correction="прыгнул с парашютом">Он <marker>прыгнул с парашюта</marker>.</example>
            <example>Она прыгнула с парашютом.</example>
        </rule>  
                                    
        <rule id="translate_carreer_diplomat" name="Ошибки перевода «карьерный дипломат»">
            <pattern>
                <token inflected="yes" >карьерный</token>
                <token inflected="yes" >дипломат</token>
            </pattern>
            <message>Ошибка перевода: <suggestion><match no="1" regexp_match="([Кк]арьерн)(.*)" regexp_replace="профессиональн$2" /> <match no="2" /></suggestion>?</message>
            <short>Ошибка перевода.</short>
            <example correction="Профессиональный дипломат"><marker>Карьерный дипломат</marker> – это человек, получивший специальное дипломатическое образование.</example>
            <example>Профессиональный дипломат – это человек, получивший специальное дипломатическое образование.</example>
        </rule>   
        <rulegroup id="Logical_komandirovochnij" name="Логические ошибки «командировочный/командированный»">
         <rule>         
            <pattern>
                <token inflected="yes">командировать</token>
                <token inflected="yes">удостоверение</token>
            </pattern>
            <message>Логическая ошибка: <suggestion><match no="1" regexp_match="(командированн)(.*)" regexp_replace="командировочн$2" /> <match no="2" /></suggestion>?</message>
               <short>Логическая ошибка.</short>
            <example correction="командировочное удостоверение"><marker>командированное удостоверение</marker></example>
            <example correction="командировочного удостоверения"><marker>командированного удостоверения</marker></example>            
            <example>командировочное удостоверение</example>
        </rule>
          <rule>         
            <pattern>
                <token inflected="yes">командировочный</token>
                <token inflected="yes">сотрудник</token>
            </pattern>
            <message>Логическая ошибка: <suggestion><match no="1" regexp_match="(командировочн)(.*)" regexp_replace="командированн$2" /> <match no="2" /></suggestion>?</message>
               <short>Логическая ошибка.</short>
            <example correction="командированный сотрудник"><marker>командировочный сотрудник</marker></example>
            <example>командированный сотрудник</example>
        </rule>
        <rule>         
            <pattern>
                <token>командировачный</token>  
                <token inflected="yes">сотрудник</token>
            </pattern>
            <message>Логическая ошибка: <suggestion><match no="1" regexp_match="(командировачн)(.*)" regexp_replace="командированн$2" /> <match no="2" /></suggestion>?</message>
               <short>Логическая ошибка.</short>
            <example correction="командированный сотрудник"><marker>командировачный сотрудник</marker></example>
            <example>командированный сотрудник</example>
        </rule>                   
        </rulegroup>                                          
        <rule id="Logical_kurica_nasijivaet_jajca" name="Логические ошибки «курица насиживает яйца»">
            <pattern>
                <token inflected="yes">курица</token>
                <token inflected="yes">высиживать</token>
                <token inflected="yes">яйцо</token>
            </pattern>
            <message>Логическая ошибка. <suggestion><match no="1" /> <match no="2" regexp_match="(высиж)(.*)" regexp_replace="насиж$2" /> <match no="3" /></suggestion>.</message>
            
            <short>Логическая ошибка.</short>
            <example correction="курица насиживает яйца"><marker>курица высиживает яйца</marker></example>
            <example correction="курица насиживала яйца"><marker>курица высиживала яйца</marker></example>
            <example>курица насиживает яйца</example>
        </rule>        
        <rule id="Logical_samij_gigantskij" name="Логические ошибки «самый гигантский»">
            <pattern>
                <token>самый</token>
                <token>гигантский</token>
            </pattern>
            <message>Логическая ошибка. <suggestion>\1 большой</suggestion>.</message>
            
            <short>Логическая ошибка.</short>
            <example correction="самый большой"><marker>самый гигантский</marker></example>
            <example>самый большой</example>
        </rule>          
                                         
        <rule id="Logical_govorite_vopros" name="Логические ошибки «говорите вопрос»">
            <pattern>
                <token inflected="yes">говорить</token>
                <token inflected="yes">вопрос</token>
            </pattern>
            <message>Логическая ошибка. Вопрос можно только задать, поставить или поднять.</message>
            
            <short>Логическая ошибка.</short>
            <example correction=""><marker>Говорите вопрос</marker>!</example>
            <example>Задавайте вопрос.</example>
            <example>Задайте вопрос.</example>
            <example>Поставьте вопрос.</example>
            <example>Поднимите вопрос.</example>
        </rule> 

        
        <rule id="Logical_podnjal_tost" name="Логические ошибки «поднял тост»">
            <pattern>
                <token>поднял</token>
                <token>тост</token>
            </pattern>
            <message>Логическая ошибка: <suggestion>произнёс тост</suggestion>?</message>
            <url>http://ru.wikipedia.org/wiki/%D0%9B%D0%BE%D0%B3%D0%B8%D0%BA%D0%B0</url>
            <short>Логическая ошибка.</short>
            <example correction="произнёс тост">Он <marker>поднял тост</marker> за встречу.</example>
            <example>Он произнёс тост за встречу.</example>
        </rule>
        <rule id="Logical_uluchshenie_otmechennih_nedostatkov" name="Логические ошибки «улучшение отмеченных недостатков»">
            <pattern>
                <token>улучшение</token>
                <token>отмеченных</token>
                <token>недостатков</token>
            </pattern>
            <message>Логическая ошибка: <suggestion>устранение отмеченных недостатков</suggestion>?</message>
            <url>http://ru.wikipedia.org/wiki/%D0%9B%D0%BE%D0%B3%D0%B8%D0%BA%D0%B0</url>
            <short>Логическая ошибка.</short>
            <example correction="устранение отмеченных недостатков">Сессия приняла решение, направленное на <marker>улучшение отмеченных недостатков</marker>.</example>
            <example>Сессия приняла решение, направленное на устранение отмеченных недостатков.</example>
        </rule>
        <rule id="Logical_zalozheno_xx_derevjev" name="Логические ошибки «заложено 30 деревьев»">
            <pattern>
                <token>заложено</token>
                <token></token>
                <token inflected="yes">дерево</token>
            </pattern>
            <message>Логическая ошибка: <suggestion>посажено \2 \3</suggestion>?</message>
            <url>http://ru.wikipedia.org/wiki/%D0%9B%D0%BE%D0%B3%D0%B8%D0%BA%D0%B0</url>
            <short>Логическая ошибка.</short>
            <example correction="посажено 30 деревьев">В сквере <marker>заложено 30 деревьев</marker>.</example>
            <example>В сквере посажено 30 деревьев.</example>
        </rule>
        <rule id="V_etoj_svyazy" name="Логические ошибки «в этой связи»">
            <pattern>
                <token>в</token>
                <token>этой</token>
                <token>связи</token>
            </pattern>
            <message>Логическая ошибка: <suggestion>в связи с этим</suggestion>?</message>
            <url>http://ru.wikipedia.org/wiki/%D0%9B%D0%BE%D0%B3%D0%B8%D0%BA%D0%B0</url>
            <short>Логическая ошибка.</short>
            <example correction="в связи с этим"><marker>в этой связи</marker></example>
            <example>в связи с этим</example>
        </rule>
        
        <rulegroup id="Logical_skritij_skritnij" name="Логические ошибки «скрытый/скрытный»">
           <!-- скрытый/скрытный   -->
            <rule>      
                <pattern>
                    <token inflected="yes">скрытный</token>
                    <token inflected="yes" regexp="yes">проводка|признак</token>
                </pattern>
                <message>Логическая ошибка: <suggestion><match no="1" regexp_match="(скрытн)(.*)" regexp_replace="скрыт$2" /> <match no="2"  /></suggestion>?</message>
                
                <short>Логическая ошибка.</short>
                <example correction="скрытая проводка">В комнате выполнена <marker>скрытная проводка</marker>.</example>
               
            </rule>
            <rule>      
                <pattern>
                    <token inflected="yes">скрытый</token>
                    <token inflected="yes" regexp="yes">характер|человек</token>
                </pattern>
                <message>Логическая ошибка: <suggestion><match no="1" regexp_match="(скрыт)(.*)" regexp_replace="скрытн$2" /> <match no="2"  /></suggestion>?</message>
                
                <short>Логическая ошибка.</short>
                <example correction="скрытный характер">У этого человека очень <marker>скрытый характер</marker>.</example>
            </rule>
        </rulegroup>  
        
        <rulegroup id="Logical_odel_nadel" name="Логические ошибки «одеть/надеть»">
            <rule>      
                <pattern>
                    <token inflected="yes">одеть</token>
                    <token inflected="yes" regexp="yes">рубашка|одежда|платье|юбка|пальто|куртка|брюки|майка|носок|обувь|туфли|сапоги|ботинки|сарафан</token>
                </pattern>
                <message>Логическая ошибка: <suggestion><match no="1" regexp_match="(од)(.*)" regexp_replace="над$2" /> <match no="2"  /></suggestion>?</message>
                <url>http://ru.wikipedia.org/wiki/%D0%9F%D0%B0%D1%80%D0%BE%D0%BD%D0%B8%D0%BC%D0%B8%D1%8F</url>
                <short>Логическая ошибка.</short>
                <example correction="надел рубашку">Он <marker>одел рубашку</marker>.</example>
                <example>Он надел рубашку.</example>
            </rule>  
            <rule>      
                <pattern>
                    <token inflected="yes">переодеть</token>
                    <token inflected="yes" regexp="yes">рубашка|одежда|платье|юбка|пальто|куртка|брюки|майка|носок|обувь|туфли|сапоги|ботинки|сарафан</token>
                </pattern>
                <message>Логическая ошибка: <suggestion><match no="1" regexp_match="(переоде)(.*)" regexp_replace="поменя$2" /> <match no="2"  /></suggestion>?</message>
                <url>http://ru.wikipedia.org/wiki/%D0%9F%D0%B0%D1%80%D0%BE%D0%BD%D0%B8%D0%BC%D0%B8%D1%8F</url>
                <short>Логическая ошибка.</short>
                <example correction="поменяла платье">Она <marker>переодела платье</marker>.</example>
                <example>Она поменяла платье.</example>
            </rule>
            <rule>      
                <pattern>
                    <token>раздел</token>
                    <token inflected="yes" regexp="yes">рубашка|одежда|платье|юбка|пальто|куртка|брюки|майка|носок|обувь|туфли|сапоги|ботинки|сарафан</token>
                </pattern>
                <message>Логическая ошибка: <suggestion>снял \2</suggestion>?</message>
                <url>http://ru.wikipedia.org/wiki/%D0%9F%D0%B0%D1%80%D0%BE%D0%BD%D0%B8%D0%BC%D0%B8%D1%8F</url>
                <short>Логическая ошибка.</short>
                <example correction="снял рубашку">Он <marker>раздел рубашку</marker>.</example>
                <example>Он снял рубашку.</example>
            </rule>   
             <rule>      
                <pattern>
                    <token>обул</token>
                    <token inflected="yes" regexp="yes">обувь|сапог|босоножки|туфли|ботинок</token>
                </pattern>
                <message>Логическая ошибка: <suggestion>надел \2</suggestion>?</message>
                <url>http://ru.wikipedia.org/wiki/%D0%9F%D0%B0%D1%80%D0%BE%D0%BD%D0%B8%D0%BC%D0%B8%D1%8F</url>
                <short>Логическая ошибка.</short>
                <example correction="надел сапоги">Он <marker>обул сапоги</marker>.</example>
                <example>Он надел сапоги.</example>
            </rule>  
            <rule>      
                <pattern>
                    <token>разул</token>
                    <token inflected="yes" regexp="yes">обувь|сапог|босоножки|туфли|ботинок</token>
                </pattern>
                <message>Логическая ошибка: <suggestion>снял \2</suggestion>?</message>
                <url>http://ru.wikipedia.org/wiki/%D0%9F%D0%B0%D1%80%D0%BE%D0%BD%D0%B8%D0%BC%D0%B8%D1%8F</url>
                <short>Логическая ошибка.</short>
                <example correction="снял сапоги">Он <marker>разул сапоги</marker>.</example>
                <example>Он снял сапоги.</example>
            </rule>  
            <rule>      
                <pattern>
                    <token inflected="yes" >надел</token>
                    <token postag="NNN:.*|NNP:.*|NNF:.*" postag_regexp="yes"><exception regexp="yes">майк[уи]</exception></token>
                </pattern>
                <message>Логическая ошибка: <suggestion><match no="1" regexp_match="(над)(.*)" regexp_replace="од$2" /> <match no="2"  /></suggestion>?</message>
                <url>http://ru.wikipedia.org/wiki/%D0%9F%D0%B0%D1%80%D0%BE%D0%BD%D0%B8%D0%BC%D0%B8%D1%8F</url>
                <short>Логическая ошибка.</short>
                <example correction="одел Ивана">Он <marker>надел Ивана</marker>.</example>
                <example>Он надел майку.</example>
                <example>Он одел Ивана.</example>
            </rule>                   
        </rulegroup>
        
        
         <rulegroup id="Logical_prazdnoe_prazdnichnoe" name="Ошибки в употреблении: «праздничное» или «праздное»">
          
            <rule>      
                <pattern>
                    <token inflected="yes">праздничный</token>
                    <token inflected="yes">жизнь</token>
                </pattern>
                <message>Логическая ошибка: <suggestion><match no="1" regexp_match="(празднич)(.*)" regexp_replace="празд$2" /> <match no="2"  /></suggestion>?</message>
                
                <short>Логическая ошибка.</short>
                <example correction="праздную жизнь">Человек ведет  <marker>праздничную жизнь</marker>.</example>
                <example>Человек ведет праздную жизнь.</example>
            </rule>  
              <rule>      
                <pattern>
                    <token inflected="yes">праздный</token>
                    <token inflected="yes">настроение</token>
                </pattern>
                <message>Логическая ошибка: <suggestion><match no="1" regexp_match="(празд)(.*)" regexp_replace="празднич$2" /> <match no="2"  /></suggestion>?</message>
                
                <short>Логическая ошибка.</short>
                <example correction="праздничное настроение">У меня сегодня <marker>праздное настроение</marker>.</example>
                <example>У меня сегодня праздничное настроение.</example>
            </rule>                     
        </rulegroup>
        
        <rule id="Linguistics_hrabry" name="Лингвистические ошибки «храбрая (или смелая) мысль, решение, идея»">
            <pattern>
                <token inflected="yes" >храбрый</token>
                <token regexp="yes">мысль|решение|идея</token>
            </pattern>
            <message>Лингвистическая ошибка: <suggestion><match no="1" regexp_match="(храбр)(.*)" regexp_replace="смел$2" /> <match no="2"  /></suggestion>?</message>
            <url>http://ru.wikipedia.org/wiki/%D0%9B%D0%B8%D0%BD%D0%B3%D0%B2%D0%B8%D1%81%D1%82%D0%B8%D0%BA%D0%B0</url>
            <short>Лингвистическая ошибка.</short>
            <example correction="смелая идея">Это <marker>храбрая идея</marker>.</example>
            <example>Это смелая идея.</example>
        </rule>        
    </category>
    
    <category id="PUNCTUATION" name="Пунктуация">
    	<rule default="on" id="Utochnenie_dejstvija" name="Уточнение действия">
    	    <pattern case_sensitive="no">
            	<token>таким</token>
    	        <token>образом</token>
    	        <token regexp="yes">что|чтобы|как</token>
    	    </pattern>
    	    <message>Пропущена запятая:<suggestion>\1 \2, \3</suggestion>.</message>
    	    <short>Пропущена запятая.</short>
    	    <example correction="таким образом, что">Это сделано <marker>таким образом что</marker> и не найти.</example>
    	    <example>Таким образом, что слово есть, что его нет - без разницы.</example>
    	</rule>
        <rulegroup default="on" id="Prep_i" name="Пропущена запятая перед предлогом «и» в сложном предложении">
            <rule>     
                <pattern>
                    <!--           NN:.*   VB:.*    и      NN:.*   VB:.*       TODO: Need improve    -->
                    <marker>
                        <token postag="VB:.*" postag_regexp="yes" ><exception negate_pos="yes" postag="VB:.*" postag_regexp="yes"></exception><exception scope="previous" postag="NN:.*:.*:Nom" postag_regexp="yes"></exception><exception scope="previous" regexp="yes">[\p{Punct}]</exception><exception scope="previous" regexp="yes">я|он|она|мы|вы|ты</exception></token>           
                        <token postag="NN:.*:.*:Nom" postag_regexp="yes" skip="-1"><exception negate_pos="yes" postag="NN:.*:.*:.*" postag_regexp="yes"></exception><exception regexp="yes" scope="next">,|-</exception></token>
                        <token skip="-1">и<exception regexp="yes" scope="next">[,;-]</exception></token>
                        <token postag="VB:.*" postag_regexp="yes" ><exception negate_pos="yes" postag="VB:.*" postag_regexp="yes"></exception></token>           
                        <token postag="NN:.*:.*:Nom" postag_regexp="yes"  skip="-1"  ><exception negate_pos="yes" postag="NN:.*:.*:.*" postag_regexp="yes"></exception><exception regexp="yes" scope="next">[,;-]</exception></token>
                    </marker>
                    <token regexp="yes">[\p{Punct}]<exception>:</exception></token>
                </pattern>
                <message>Пропущена запятая перед предлогом «и»: <suggestion><match no="1"/> <match no="2" include_skipped="all"/>, <match no="3" include_skipped="all"/> <match no="4"/> <match no="5" include_skipped="none"/></suggestion></message>
                <url>http://ru.wikipedia.org/wiki/%D0%A1%D0%BB%D0%BE%D0%B6%D0%BD%D0%BE%D1%81%D0%BE%D1%87%D0%B8%D0%BD%D1%91%D0%BD%D0%BD%D0%BE%D0%B5_%D0%BF%D1%80%D0%B5%D0%B4%D0%BB%D0%BE%D0%B6%D0%B5%D0%BD%D0%B8%D0%B5</url>
                <short>Пропущена запятая в сложном предложении.</short>
                <example>Пролетели года, и настало время.</example>
                <example>Могу ли я уточнить время и место нашей встречи?</example>
                <example>Мой отец и мой брат.</example>
                <example correction="Пролетели года, и настало время"><marker>Пролетели года и настало время</marker>.</example>
            </rule>        
            <rule>
                <pattern>
                    <!--             VB:.*   NN:.*   и      VB:.*   NN:.*     -->
                    <marker>
                        <token postag="NN:.*:.*:Nom" postag_regexp="yes"><exception negate_pos="yes" postag="NN:.*:.*:.*" postag_regexp="yes"></exception><exception scope="previous" regexp="yes">[\p{Punct}]</exception></token>           
                        <token postag="VB:.*" postag_regexp="yes" skip="-1"><exception  regexp="yes" scope="next">,|-</exception></token>
                        <token skip="-1">и<exception regexp="yes" scope="next">[,;-]</exception></token>
                        <token postag="NN:.*:.*:Nom" postag_regexp="yes"><exception negate_pos="yes" postag="NN:.*:.*:.*" postag_regexp="yes"></exception></token>           
                        <token postag="VB:.*" postag_regexp="yes"  skip="-1" ><exception negate_pos="yes" postag="VB:.*" postag_regexp="yes"></exception><exception regexp="yes" scope="next">[,;-]</exception></token>
                    </marker>
                    <token regexp="yes">[\p{Punct}]<exception>:</exception></token>
                </pattern>
                <message>Пропущена запятая перед предлогом «и»: <suggestion><match no="1"/> <match no="2" include_skipped="all"/>, <match no="3" include_skipped="all"/> <match no="4"/> <match no="5" include_skipped="none"/></suggestion></message>
                <url>http://ru.wikipedia.org/wiki/%D0%A1%D0%BB%D0%BE%D0%B6%D0%BD%D0%BE%D1%81%D0%BE%D1%87%D0%B8%D0%BD%D1%91%D0%BD%D0%BD%D0%BE%D0%B5_%D0%BF%D1%80%D0%B5%D0%B4%D0%BB%D0%BE%D0%B6%D0%B5%D0%BD%D0%B8%D0%B5</url>
                <short>Пропущена запятая в сложном предложении.</short>
                <example>Года пролетели, и время настало.</example>
                <example>Его тропы создавали русла рек и ручьёв, и, в конце концов, вода залила всю землю.</example>
                <example correction="Года пролетели, и время настало"><marker>Года пролетели и время настало</marker>.</example>
                <example correction="Мама мыла раму, и дочка готовила"><marker>Мама мыла раму и дочка готовила</marker> обед.</example>
            </rule>        
        </rulegroup>        
        
        
        <rule default="on" id="ABREV_DOT" name="Точка после сокращений">
            <pattern case_sensitive="yes">
                <marker>
                    <token regexp="yes">тыс|зам|коп|руб|наб|нач|пер|шт|ед|экз|просп|пр|пос|кв|Тел|исп|Исп</token>
                </marker>
                <token negate="yes" regexp="yes">[./]</token>
            </pattern>
            <message>Точка должна стоять после сокращений: <suggestion>\1.</suggestion></message>
            <url>http://ru.wikipedia.org/wiki/%D0%A1%D0%BE%D0%BA%D1%80%D0%B0%D1%89%D0%B5%D0%BD%D0%B8%D1%8F</url>
            <short>Точка после сокращений.</short>
            <example>Стоимость работ составила 10 тыс. рублей.</example>
            <example correction="тыс.">Стоимость работ составила 10 <marker>тыс</marker> рублей.</example>
        </rule>
        <!--        
        <rule default="off" id="ABREV_DOT2" name="Точка после сокращений (млн, млрд)">
            <pattern case_sensitive="yes">
                <marker>
                    <token regexp="yes">млн|млрд</token>
                </marker>
                <token negate="yes" regexp="yes">[./]</token>
            </pattern>
            <message>Точка должна стоять после сокращений: <suggestion>\1.</suggestion></message>
            <short>Точка после сокращений.</short>
            <example>Стоимость работ составила 10 млн. рублей.</example>
            <example type="incorrect">Стоимость работ составила 10 <marker>млн</marker> рублей.</example>
        </rule>
        -->
        <rulegroup id="Privet_druzja" name="Устойчивое выражение «Привет, друзья!»">
            <rule>
                <pattern>              
                    <token>привет</token>
                    <token>друзья</token>
                </pattern>
                <message>Пропущена запятая: <suggestion>\1, \2</suggestion></message>

                <short>Пропущена запятая.</short>
                <example correction="Привет, друзья"><marker>Привет друзья</marker>!</example>
            </rule>
        </rulegroup>
        <rulegroup id="POZHALUJSTA" name="«Пожалуйста» выделяется запятыми">
            <rule>
                <pattern>
                    <token negate="yes" regexp="yes">[\p{Punct}]|всегда|здравствуйте|здрасьте|подскажите|скажите<exception postag="SENT_START"></exception></token>
                    <token>пожалуйста</token>
                    <token regexp="yes">[\p{Punct}]</token>
                </pattern>
                <message>Пропущена запятая: <suggestion>\1, \2\3</suggestion></message>
                <url>http://ru.wikipedia.org/wiki/%D0%92%D0%B2%D0%BE%D0%B4%D0%BD%D1%8B%D0%B5_%D1%81%D0%BB%D0%BE%D0%B2%D0%B0</url>
                <short>Пропущена запятая.</short>
                <example>Закройте дверь, <marker>пожалуйста.</marker></example>
                <example>Всегда <marker>пожалуйста!</marker></example>
                <example correction="дверь, пожалуйста.">Закройте <marker>дверь пожалуйста.</marker></example>
            </rule>
            <rule>
                <pattern case_sensitive="yes">
                    <marker>
                        <token negate="yes" regexp="yes">[\p{Punct}]|всегда|здравствуйте|здрасьте|подскажите|скажите<exception postag="SENT_START"></exception></token>
                        <token>пожалуйста</token>
                    </marker>
                    <token negate="yes" regexp="yes">[\p{Punct}]</token>
                </pattern>
                <message>Пропущена запятая: <suggestion>\1, \2,</suggestion></message>
                <url>http://ru.wikipedia.org/wiki/%D0%92%D0%B2%D0%BE%D0%B4%D0%BD%D1%8B%D0%B5_%D1%81%D0%BB%D0%BE%D0%B2%D0%B0</url>
                <short>Пропущена запятая.</short>
                <example>Виталий, <marker>пожалуйста</marker>, закройте дверь!</example>
                <example>Всегда <marker>пожалуйста.</marker></example>
                <example correction="Виталий, пожалуйста,"><marker>Виталий пожалуйста</marker> закройте дверь!</example>
            </rule>
            <rule>
                <pattern case_sensitive="yes">
                    <token postag="SENT_START"></token>
                    <token>Пожалуйста</token>
                    <token negate="yes" regexp="yes">[\p{Punct}]</token>
                </pattern>
                <message>Пропущена запятая: <suggestion>\2, \3</suggestion>.</message>
                <url>http://ru.wikipedia.org/wiki/%D0%92%D0%B2%D0%BE%D0%B4%D0%BD%D1%8B%D0%B5_%D1%81%D0%BB%D0%BE%D0%B2%D0%B0</url>
                <short>Пропущена запятая.</short>
                <example correction="Пожалуйста, закройте"><marker>Пожалуйста закройте</marker> дверь.</example>
            </rule>
        </rulegroup>
        
         <rulegroup default="on" id="TAKIM_KAK" name="Запятые при сравнительных оборотах «таким как»">
 
            <rule>
                <pattern case_sensitive="yes">
                    <token negate="yes" regexp="yes">[\p{Punct}]|-|—|к<exception postag="SENT_START"></exception></token>
                    <token>таким</token>
                    <token>как</token>
                </pattern>
                <message>Пропущена запятая: <suggestion>\1, \2 \3</suggestion>.</message>
               
                <short>Пропущена запятая.</short>
                <example correction="ремонт, таким как">Многим домам необходим капитальный <marker>ремонт таким как</marker> пятиэтажки.</example>
            </rule>
         </rulegroup>
          <rulegroup default="on" id="K_TAKIM_KAK" name="Запятые при сравнительных оборотах «к таким как»">
 
            <rule>
                <pattern case_sensitive="yes">
                    <token negate="yes" regexp="yes">[\p{Punct}]|-|—<exception postag="SENT_START"></exception></token>
                    <token>к</token>
                    <token>таким</token>
                    <token>как</token>
                </pattern>
                <message>Пропущена запятая: <suggestion>\1, \2 \3 \4</suggestion>.</message>
               
                <short>Пропущена запятая.</short>
                <example correction="творчества, к таким как">Это относится ко многим видам <marker>творчества к таким как</marker> музыка, пение, танцы.</example>
            </rule>
         </rulegroup>
        <rulegroup default="on" id="KAK_PRAVILO" name="Вводное сочетание «как обычно», «как всегда», ...">
            <!--Вводное сочетание как обычно, как всегда, как правило, как исключение, как сейчас, как нарочно
-->
            <rule>
                <pattern case_sensitive="yes">
                    <marker>
                        <token negate="yes" regexp="yes">[\p{Punct}]|-|—|так|и|но<exception postag="SENT_START"></exception></token>
                        <token>как</token>
                        <token regexp="yes">обычно|всегда|правило|исключение|нарочно|сейчас</token>
                        <token skip= "1" negate="yes" regexp="yes">[\p{Punct}]|-|—|…<exception  postag_regexp="yes" postag="NN:.*"></exception><exception  scope="next" postag_regexp="yes" postag="NN:.*"></exception></token>
                    </marker>
                    <token></token>
                </pattern>
                <message>Пропущена запятая: <suggestion>\1, \2 \3, \4</suggestion>.</message>
                <url>http://ru.wikipedia.org/wiki/%D0%92%D0%B2%D0%BE%D0%B4%D0%BD%D1%8B%D0%B5_%D1%81%D0%BB%D0%BE%D0%B2%D0%B0</url>
                <short>Пропущена запятая.</short>
                <example><marker>Мы, как правило, ходим</marker> ходим в походы летом.</example>
                <example correction="Мы, как правило, ходим"><marker>Мы как правило ходим</marker> в походы летом.</example>
                <example>Правило правого винта, известное также из курса физики как правило буравчика.</example>
                <example>Эта рекомендация известна как правило одного экрана.</example>
            </rule>
            
            
            <rule>
                <pattern case_sensitive="yes">
                    <token negate="yes" regexp="yes">[\p{Punct}]|-|—|так|и|но<exception postag="SENT_START"></exception></token>
                    <token>как</token>
                    <token regexp="yes">обычно|всегда|правило|исключение|нарочно|сейчас</token>
                    <token>,</token>
                </pattern>
                <message>Пропущена запятая: <suggestion>\1, \2 \3\4</suggestion>.</message>
                <url>http://ru.wikipedia.org/wiki/%D0%92%D0%B2%D0%BE%D0%B4%D0%BD%D1%8B%D0%B5_%D1%81%D0%BB%D0%BE%D0%B2%D0%B0</url>
                <short>Пропущена запятая.</short>
                <example correction="Мы, как правило,"><marker>Мы как правило,</marker> ходим в походы летом.</example>
            </rule>
            
            <rule>
                <pattern case_sensitive="yes">
                    <token>,<exception postag="SENT_START"></exception><exception scope="previous">так</exception></token>
                    <marker>
                        <token>как</token>
                        <token regexp="yes">обычно|всегда|правило|исключение|нарочно|сейчас</token>
                    </marker>
                    <token negate="yes" regexp="yes">[\p{Punct}]|-|—|…<exception  postag_regexp="yes" postag="NN:.*"></exception></token>
                </pattern>
                <message>Пропущена запятая: <suggestion>\2 \3,</suggestion></message>
                <url>http://ru.wikipedia.org/wiki/%D0%92%D0%B2%D0%BE%D0%B4%D0%BD%D1%8B%D0%B5_%D1%81%D0%BB%D0%BE%D0%B2%D0%B0</url>
                <short>Пропущена запятая.</short>
                <example correction="как правило,">Мы, <marker>как правило</marker> ходим в походы летом.</example>
                <example>Правило правого винта, известное также из курса физики как правило буравчика.</example>
            </rule>
            
            <rule>
                <pattern case_sensitive="yes">
                    <token postag="SENT_START"></token>
                    <token>Как</token>
                    <token regexp="yes">обычно|всегда|правило|исключение|нарочно|сейчас</token>
                    <token negate="yes" regexp="yes">[\p{Punct}]</token>
                </pattern>
                <message>Пропущена запятая: <suggestion>\2 \3, \4</suggestion>.</message>
                <url>http://ru.wikipedia.org/wiki/%D0%92%D0%B2%D0%BE%D0%B4%D0%BD%D1%8B%D0%B5_%D1%81%D0%BB%D0%BE%D0%B2%D0%B0</url>
                <short>Пропущена запятая.</short>
                <example><marker>Как правило,</marker> мы ходим в походы летом.</example>
                <example correction="Как правило, мы"><marker>Как правило мы</marker> ходим в походы летом.</example>
            </rule>
        </rulegroup>
        <rulegroup id="KAK_I" name="После союза «как» следует «и»">
            <!--TODO: Detect 2 comma.-->
            <rule>
                <pattern case_sensitive="no">
                    <marker>
                        <token negate="yes" regexp="yes">[\p{Punct}]|так|же|равно|также|время|-|—<exception postag="SENT_START"></exception></token>
                        <token>как</token>
                        <token skip="-1">и<exception scope="next">так</exception></token>
                    </marker>
                    <token>.</token>
                </pattern>
                <message>Оборот &quot;как и&quot; выделяется запятыми: <suggestion>\1, \2 \3</suggestion>.</message>
                <url>http://ru.wikipedia.org/wiki/%D0%92%D0%B2%D0%BE%D0%B4%D0%BD%D0%BE%D0%B5_%D1%81%D0%BB%D0%BE%D0%B2%D0%BE</url>
                <short>Оборот &quot;как и&quot; выделяется запятыми.</short>
                <example>Мы<marker>, как и</marker> наши товарищи, любим заниматься спортом.</example>
                <example>Они подготовили реферат <marker>как и</marker> на бумажном носителе, так и в электронном виде.</example>
                <example correction="Мы, как и"><marker>Мы как и</marker> наши товарищи любим заниматься спортом.</example>
            </rule>
            
        </rulegroup>
        <rulegroup default="on" id="A_NO_DA" name="Союзы «а», «но»">
            <rule>
                <pattern case_sensitive="yes">
                    <marker>
                        <token negate="yes" regexp="yes">[\p{Punct}]|-|—|–|’|‘|…|ну|Ну|«<exception postag="SENT_START"></exception></token>
                        <token>а</token>
                    </marker>
                    <token negate="yes" regexp="yes">[\p{Punct}]|\)</token>
                </pattern>
                <message>Пропущена запятая:<suggestion>\1, \2</suggestion>.</message>
                <url>http://ru.wikipedia.org/wiki/%D0%A1%D0%BB%D0%BE%D0%B6%D0%BD%D0%BE%D1%81%D0%BE%D1%87%D0%B8%D0%BD%D1%91%D0%BD%D0%BD%D0%BE%D0%B5_%D0%BF%D1%80%D0%B5%D0%B4%D0%BB%D0%BE%D0%B6%D0%B5%D0%BD%D0%B8%D0%B5</url>
                <short>Пропущена запятая.</short>
                <example>И растёт ребёнок там не по дням, а по часам.</example>
                <example correction="дням, а">И растёт ребёнок там не по <marker>дням а</marker> по часам.</example>
            </rule>
         <!--  а + (что|точнее|то|следовательно|ну-ка|ну|например|наоборот|может|лучше|между|иначе|как|именно|значит|и|ещё|еще|всё-таки|все-таки|если|главное|впрочем|вернее|ведь|вдруг) -->
            <rule>
                <pattern case_sensitive="yes">
                    <token negate="yes" regexp="yes">[\p{Punct}]|-|—|–|’|‘|…|«<exception postag="SENT_START"></exception></token>
                    <token>но</token>
                </pattern>
                <message>Пропущена запятая:<suggestion>\1, \2</suggestion>.</message>
                <url>http://ru.wikipedia.org/wiki/%D0%A1%D0%BB%D0%BE%D0%B6%D0%BD%D0%BE%D1%81%D0%BE%D1%87%D0%B8%D0%BD%D1%91%D0%BD%D0%BD%D0%BE%D0%B5_%D0%BF%D1%80%D0%B5%D0%B4%D0%BB%D0%BE%D0%B6%D0%B5%D0%BD%D0%B8%D0%B5</url>
                <short>Пропущена запятая.</short>
                <example>Она говорила мало, но толково.</example>
                <example correction="мало, но">Она говорила <marker>мало но</marker> толково.</example>
            </rule>
        </rulegroup>
        <rulegroup default="on" id="CHAS_PIK" name="«Час пик»">
            <rule>
                <pattern case_sensitive="yes">
                    <token>час-пик</token>       
                </pattern>
                <message>Дефис не нужен:<suggestion>час пик</suggestion>.</message>
            
                <short>Дефис не нужен.</short>
                <example>час пик</example>
                <example correction="час пик"><marker>час-пик</marker></example>
            </rule>
        </rulegroup>
        <rulegroup default="on" id="VVODNOE_SLOVO" name="Вводные слова: «по-видимому», ...">
            <rule>
                <pattern case_sensitive="yes">
                    <token negate="yes" regexp="yes">[\p{Punct}]|-|—|а|как|который|которого|которому|
                        котором|которая|которой|которую|которые|которых|
                    которыми|которое|которым<exception postag="SENT_START"></exception></token>
                    <token regexp="yes">по-видимому|по-моему|по-твоему|впрочем</token>
                    <token negate="yes">,</token>
                </pattern>
                <message>Пропущена запятая:<suggestion>\1, \2, \3</suggestion>.</message>
                <url>http://ru.wikipedia.org/wiki/%D0%92%D0%B2%D0%BE%D0%B4%D0%BD%D1%8B%D0%B5_%D1%81%D0%BB%D0%BE%D0%B2%D0%B0</url>
                <short>Пропущена запятая.</short>
                <example>Это показалось ему, по-видимому, странным.</example>
                <example>Пахло странно, а впрочем, скорее приятно.</example>
                <example correction="ему, по-видимому, странным">Это показалось <marker>ему по-видимому странным</marker>.</example>
            </rule>
            
            <rule>
                <pattern case_sensitive="yes">
                    <token negate="yes" regexp="yes">[\p{Punct}]|-|—|а|как|который|которого|которому|
                        котором|которая|которой|которую|которые|которых|
                    которыми|которое|которым<exception postag="SENT_START"></exception></token>
                    <token regexp="yes">по-видимому|по-моему|по-твоему|впрочем</token>
                    <token>,</token>
                </pattern>
                <message>Пропущена запятая:<suggestion>\1, \2\3</suggestion>.</message>
                <url>http://ru.wikipedia.org/wiki/%D0%92%D0%B2%D0%BE%D0%B4%D0%BD%D1%8B%D0%B5_%D1%81%D0%BB%D0%BE%D0%B2%D0%B0</url>
                <short>Пропущена запятая.</short>
                <example correction="ему, по-видимому,">Это показалось <marker>ему по-видимому,</marker> странным.</example>
            </rule>
            <rule>
                <pattern case_sensitive="yes">
                    <token>,<exception postag="SENT_START"></exception></token>
                    <marker>
                        <token regexp="yes">по-видимому|по-моему|по-твоему|впрочем</token>
                    </marker>
                    <token negate="yes" regexp="yes">[\p{Punct}]|-|—</token>
                </pattern>
                <message>Пропущена запятая:<suggestion>\2,</suggestion>.</message>
                <url>http://ru.wikipedia.org/wiki/%D0%92%D0%B2%D0%BE%D0%B4%D0%BD%D1%8B%D0%B5_%D1%81%D0%BB%D0%BE%D0%B2%D0%B0</url>
                <short>Пропущена запятая.</short>
                <example correction="по-видимому,">Это показалось ему, <marker>по-видимому</marker> странным.</example>
            </rule>
            <rule>
                <pattern case_sensitive="yes">
                    <token postag="SENT_START"></token>
                    <token regexp="yes">По-видимому|По-моему|По-твоему|Впрочем</token>
                    <token negate="yes" regexp="yes">[\p{Punct}]</token>
                </pattern>
                <message>Пропущена запятая:<suggestion>\2, \3</suggestion>.</message>
                <url>http://ru.wikipedia.org/wiki/%D0%92%D0%B2%D0%BE%D0%B4%D0%BD%D1%8B%D0%B5_%D1%81%D0%BB%D0%BE%D0%B2%D0%B0</url>
                <short>Пропущена запятая.</short>
                <example>По-видимому, это странное явление.</example>
                <example correction="По-видимому, это"><marker>По-видимому это</marker> странное явление.</example>
            </rule>
            <rule>
                <!-- Вводные слова: итак, следовательно, во-первых, наконец, между прочим, ...-->
                <pattern case_sensitive="yes">
                    <token negate="yes" regexp="yes">[\p{Punct}]|-|—<exception postag="SENT_START"></exception><exception regexp="yes">[аА]</exception></token>
                    <token regexp="yes">итак|следовательно|во-первых|во-вторых|в-третьих|в-четвертых|в-пятых</token>
                    <token negate="yes" regexp="yes">,|далее</token>
                </pattern>
                <message>Пропущена запятая:<suggestion>\1, \2, \3</suggestion>.</message>
                <url>http://ru.wikipedia.org/wiki/%D0%92%D0%B2%D0%BE%D0%B4%D0%BD%D1%8B%D0%B5_%D1%81%D0%BB%D0%BE%D0%B2%D0%B0</url>
                <short>Пропущена запятая.</short>
                <example>Эта работа, во-первых, представляет огромную научную ценность.</example>
                <example>Эта работа была выполнена полностью, <marker>а следовательно,</marker> должна быть рассмотрена в первую очередь.</example>
                <example correction="работа, во-первых, представляет">Эта <marker>работа во-первых представляет</marker> огромную научную ценность.</example>
            </rule>
            <rule>
                <!-- Вводные слова: итак, следовательно, во-первых, наконец, между прочим, ...-->
                <pattern case_sensitive="yes">
                    <token negate="yes" regexp="yes">[\p{Punct}]|-|—|а|А|и|но<exception postag="SENT_START"></exception></token>
                    <token regexp="yes">итак|следовательно|во-первых|во-вторых|в-третьих|в-четвертых|в-пятых</token>
                    <token>,</token>
                </pattern>
                <message>Пропущена запятая:<suggestion>\1, \2\3</suggestion>.</message>
                <url>http://ru.wikipedia.org/wiki/%D0%92%D0%B2%D0%BE%D0%B4%D0%BD%D1%8B%D0%B5_%D1%81%D0%BB%D0%BE%D0%B2%D0%B0</url>
                <short>Пропущена запятая.</short>
                <example>Эта работа была выполнена полностью, <marker>а следовательно,</marker> должна быть рассмотрена в первую очередь.</example>
                <example correction="работа, во-первых,">Эта <marker>работа во-первых,</marker> представляет огромную научную ценность.</example>
            </rule>
            <rule>
                <pattern case_sensitive="yes">
                    <token>,<exception postag="SENT_START"></exception></token>
                    <marker>
                        <token regexp="yes">итак|следовательно|во-первых|во-вторых|в-третьих|в-четвертых|в-пятых</token>
                    </marker>
                    <token negate="yes" regexp="yes">[\p{Punct}]|-|—</token>
                </pattern>
                <message>Пропущена запятая:<suggestion>\2,</suggestion>.</message>
                
                <url>http://ru.wikipedia.org/wiki/%D0%92%D0%B2%D0%BE%D0%B4%D0%BD%D1%8B%D0%B5_%D1%81%D0%BB%D0%BE%D0%B2%D0%B0</url>
                <short>Пропущена запятая.</short>
                <example correction="во-первых,">Эта работа, <marker>во-первых</marker> представляет огромную научную ценность.</example>
            </rule>
            <rule>
                <pattern case_sensitive="yes">
                    <token postag="SENT_START"></token>
                    <token regexp="yes">Итак|Следовательно|Во-первых|Во-вторых|В-третьих|В-четвертых|В-пятых</token>
                    <token negate="yes" regexp="yes">[\p{Punct}]</token>
                </pattern>
                <message>Пропущена запятая:<suggestion>\2, \3</suggestion>.</message>
                
                <url>http://ru.wikipedia.org/wiki/%D0%92%D0%B2%D0%BE%D0%B4%D0%BD%D1%8B%D0%B5_%D1%81%D0%BB%D0%BE%D0%B2%D0%B0</url>
                <short>Пропущена запятая.</short>
                <example>Во-первых, эта работа представляет огромную научную ценность.</example>
                <example correction="Во-первых, эта"><marker>Во-первых эта</marker> работа представляет огромную научную ценность.</example>
            </rule>
            <rule>
                <!-- Вводные слова:   видишь (ли), понимаешь (ли), ...-->
                <pattern>
                    <token negate="yes" regexp="yes">[\p{Punct}]|-|—|вот<exception postag="SENT_START"></exception></token>
                    <token regexp="yes">видишь|понимаешь</token>
                    <token>ли</token>
                    <token negate="yes">,</token>
                </pattern>
                <message>Пропущена запятая:<suggestion>\1, \2 \3, \4</suggestion>.</message>
                <url>http://ru.wikipedia.org/wiki/%D0%92%D0%B2%D0%BE%D0%B4%D0%BD%D1%8B%D0%B5_%D1%81%D0%BB%D0%BE%D0%B2%D0%B0</url>
                <short>Пропущена запятая.</short>
                
                <example>Эта работа, видишь ли, представляет огромную научную ценность.</example>
                <example correction="работа, видишь ли, представляет">Эта <marker>работа видишь ли представляет</marker> огромную научную ценность.</example>
            </rule>
            
            <rule>
                <!-- Вводные слова:   видишь (ли), понимаешь (ли), ...-->
                <pattern>
                    <token negate="yes" regexp="yes">[\p{Punct}]|-|—|вот<exception postag="SENT_START"></exception></token>
                    <token regexp="yes">видишь|понимаешь</token>
                    <token>ли</token>
                    <token>,</token>
                </pattern>
                <message>Пропущена запятая:<suggestion>\1, \2 \3\4</suggestion>.</message>
                <url>http://ru.wikipedia.org/wiki/%D0%92%D0%B2%D0%BE%D0%B4%D0%BD%D1%8B%D0%B5_%D1%81%D0%BB%D0%BE%D0%B2%D0%B0</url>
                <short>Пропущена запятая.</short>
                <example correction="работа, видишь ли,">Эта <marker>работа видишь ли,</marker> представляет огромную научную ценность.</example>
            </rule>
            <rule>
                <pattern>
                    <token>,<exception postag="SENT_START"></exception></token>
                    <marker>
                        <token regexp="yes">видишь|понимаешь</token>
                        <token>ли</token>
                    </marker>
                    <token negate="yes" regexp="yes">[\p{Punct}]|-|—</token>
                </pattern>
                <message>Пропущена запятая:<suggestion>\2 \3,</suggestion>.</message>
                <url>http://ru.wikipedia.org/wiki/%D0%92%D0%B2%D0%BE%D0%B4%D0%BD%D1%8B%D0%B5_%D1%81%D0%BB%D0%BE%D0%B2%D0%B0</url>
                <short>Пропущена запятая.</short>
                <example correction="видишь ли,">Эта работа, <marker>видишь ли</marker> представляет огромную научную ценность.</example>
            </rule>
            <rule>
                <pattern case_sensitive="yes">
                    <token postag="SENT_START"></token>
                    <token regexp="yes">Видишь|Понимаешь</token>
                    <token>ли</token>
                    <token negate="yes" regexp="yes">[.,]</token>
                </pattern>
                <message>Пропущена запятая:<suggestion>\2 \3, \4</suggestion>.</message>
                <url>http://ru.wikipedia.org/wiki/%D0%92%D0%B2%D0%BE%D0%B4%D0%BD%D1%8B%D0%B5_%D1%81%D0%BB%D0%BE%D0%B2%D0%B0</url>
                <short>Пропущена запятая.</short>
                <example>Видишь ли, эта работа представляет огромную научную ценность.</example>
                <example correction="Видишь ли, эта"><marker>Видишь ли эта</marker> работа представляет огромную научную ценность.</example>
            </rule>
        </rulegroup>
        <rulegroup default="off" id="KAK_VVODNOE" name="Слова, которые могут выступать в роли вводных: «к счастью», ...">
            <rule>
                <!--Вводные слова: к счастью, к несчастью, к радости, к ужасу, к сожалению, ...-->
                <pattern case_sensitive="yes">
                    <token negate="yes" regexp="yes">[\p{Punct}]|-|—|а|и|но<exception postag="SENT_START"></exception></token>
                    <token>к</token>
                    <token regexp="yes">счастью|несчастью|радости|ужасу|сожалению</token>
                    <token negate="yes">,</token>
                </pattern>
                <message>Пропущена запятая:<suggestion>\1, \2 \3,</suggestion>.</message>
                <url>http://ru.wikipedia.org/wiki/%D0%92%D0%B2%D0%BE%D0%B4%D0%BD%D1%8B%D0%B5_%D1%81%D0%BB%D0%BE%D0%B2%D0%B0</url>
                <short>Пропущена запятая.</short>
                <example>Мы, к сожалению, не успели на поезд.</example>
                <example correction="Мы, к сожалению,"><marker>Мы к сожалению не</marker> успели на поезд.</example>
            </rule>
            
            <rule>
                <!--Вводные слова: к счастью, к несчастью, к радости, к ужасу, к сожалению, ...-->
                <pattern case_sensitive="yes">
                    <token negate="yes" regexp="yes">[\p{Punct}]|-|—|а|и|но<exception postag="SENT_START"></exception></token>
                    <token>к</token>
                    <token regexp="yes">счастью|несчастью|радости|ужасу|сожалению</token>
                    <token>,</token>
                </pattern>
                <message>Пропущена запятая:<suggestion>\1, \2 \3\4</suggestion>.</message>
                <url>http://ru.wikipedia.org/wiki/%D0%92%D0%B2%D0%BE%D0%B4%D0%BD%D1%8B%D0%B5_%D1%81%D0%BB%D0%BE%D0%B2%D0%B0</url>
                <short>Пропущена запятая.</short>
                <example>Мы, к сожалению, не успели на поезд.</example>
                <example correction="Мы, к сожалению,"><marker>Мы к сожалению,</marker> не успели на поезд.</example>
            </rule>
            <rule>
                <pattern case_sensitive="yes">
                    <token>,<exception postag="SENT_START"></exception></token>
                    <marker>
                        <token>к</token>
                        <token regexp="yes">счастью|несчастью|радости|ужасу|сожалению</token>
                    </marker>
                    <token negate="yes" regexp="yes">[\p{Punct}]|-|—</token>
                </pattern>
                <message>Пропущена запятая:<suggestion>\2 \3,</suggestion>.</message>
                <url>http://ru.wikipedia.org/wiki/%D0%92%D0%B2%D0%BE%D0%B4%D0%BD%D1%8B%D0%B5_%D1%81%D0%BB%D0%BE%D0%B2%D0%B0</url>
                <short>Пропущена запятая.</short>
                <example>Мы, <marker>к сожалению,</marker> не успели на поезд.</example>
                <example correction="к сожалению,">Мы, <marker>к сожалению</marker> не успели на поезд.</example>
            </rule>
            <rule>
                <pattern case_sensitive="yes">
                    <token postag="SENT_START"></token>
                    <token>К</token>
                    <token regexp="yes">счастью|несчастью|радости|ужасу|сожалению</token>
                    <token negate="yes" regexp="yes">[\p{Punct}]</token>
                </pattern>
                <message>Пропущена запятая:<suggestion>\2 \3, \4</suggestion>.</message>
                <url>http://ru.wikipedia.org/wiki/%D0%92%D0%B2%D0%BE%D0%B4%D0%BD%D1%8B%D0%B5_%D1%81%D0%BB%D0%BE%D0%B2%D0%B0</url>
                <short>Пропущена запятая.</short>
                <example>К сожалению, мы не успели на поезд.</example>
                <example correction="К сожалению, мы"><marker>К сожалению мы</marker> не успели на поезд.</example>
            </rule>
            
            <rule>
                <!-- Вводные слова: конечно, несомненно, вероятно, может быть, кажется, однако ...-->
                <pattern case_sensitive="no">
                    <token negate="yes" regexp="yes">[\p{Punct}]|-|—|–|наиболее|наименее|более|менее|очень|а|и|но|что<exception postag="SENT_START"></exception></token>
                    <token regexp="yes">конечно|несомненно|вероятно|кажется|однако</token>              
                    <and>
                        <token negate="yes">,</token>
                        <token negate="yes">же</token>
                        <token negate="yes">ж</token>                           
                        <token postag_regexp="yes" postag="VB:.*"></token> 
                    </and>            
                </pattern>
                <message>Пропущена запятая:<suggestion>\1, \2, \3</suggestion>.</message>
                <url>http://ru.wikipedia.org/wiki/%D0%92%D0%B2%D0%BE%D0%B4%D0%BD%D1%8B%D0%B5_%D1%81%D0%BB%D0%BE%D0%B2%D0%B0</url>
                <short>Пропущена запятая.</short>
                <example>Эта работа, несомненно, представляет огромную научную ценность.</example>
                <example>Звук кажется выше на октаву.</example>
                <example>Я поеду в город, однако если будут пробки, то я заночую в мотеле.</example>
                <example correction="работа, несомненно, представляет">Эта <marker>работа несомненно представляет</marker> огромную научную ценность.</example>
            </rule>
            <rule>
                <!-- Вводные слова: конечно, несомненно, вероятно, может быть, кажется, однако ...-->
                <pattern case_sensitive="no">
                    <token negate="yes" regexp="yes">[\p{Punct}]|-|—|–|наиболее|наименее|более|менее|очень|а|и|но|что<exception postag="SENT_START"></exception></token>
                    <token regexp="yes">конечно|несомненно|вероятно|кажется|однако</token>
                    <token>,</token>
                </pattern>
                <message>Пропущена запятая:<suggestion>\1, \2\3</suggestion>.</message>
                <url>http://ru.wikipedia.org/wiki/%D0%92%D0%B2%D0%BE%D0%B4%D0%BD%D1%8B%D0%B5_%D1%81%D0%BB%D0%BE%D0%B2%D0%B0</url>
                <short>Пропущена запятая.</short>
                <example>Эта работа, несомненно, представляет огромную научную ценность.</example>
                <example>Я поеду в город, однако если будут пробки, то я заночую в мотеле.</example>
                <example correction="работа, несомненно,">Эта <marker>работа несомненно,</marker> представляет огромную научную ценность.</example>
            </rule>
            <rule>
                <pattern case_sensitive="yes">
                    <token>,<exception postag="SENT_START"></exception></token>
                    <marker>
                        <token regexp="yes">конечно|несомненно|вероятно|кажется|однако</token>
                    </marker>
                    <token negate="yes" regexp="yes" skip="-1"><exception regexp= "yes" >если|же|ж</exception><exception scope="next" postag_regexp="yes" postag="VB:.*"></exception>[\p{Punct}]|-|—</token>
                    <token regexp="yes">[.,:;!?]</token>
                </pattern>
                <message>Пропущена запятая:<suggestion>\2,</suggestion>.</message>
                <url>http://ru.wikipedia.org/wiki/%D0%92%D0%B2%D0%BE%D0%B4%D0%BD%D1%8B%D0%B5_%D1%81%D0%BB%D0%BE%D0%B2%D0%B0</url>
                <short>Пропущена запятая.</short>
                <example>Эта работа, <marker>конечно,</marker> представляет огромную научную ценность.</example>
                <example>Я поеду в город, однако если будут пробки, то я заночую в мотеле.</example>
                <!--  todo: "однако если" не требует запятой
                  перед "если", если конструкция с "если" содержит "то"  -->
                <example>Они умолкли, однако не успокоились.</example>
                <example>Перестрелка затихла, однако ядра и бомбы продолжали летать сюда, как и отсюда.</example>          
                <example correction="конечно,">Эта работа, <marker>конечно</marker> представляет огромную научную ценность.</example>
            </rule>
            <rule>
                <!--  Слово "однако" в начале предложения всегда не является вводным, поэтому исключено из списка -->
                <pattern case_sensitive="yes">
                    <token postag="SENT_START"></token>
                    <token regexp="yes">Конечно|Несомненно|Вероятно|Кажется</token>
                    <token negate="yes" regexp="yes">[\p{Punct}]|же</token>
                </pattern>
                <message>Пропущена запятая:<suggestion>\2, \3</suggestion>.</message>
                <url>http://ru.wikipedia.org/wiki/%D0%92%D0%B2%D0%BE%D0%B4%D0%BD%D1%8B%D0%B5_%D1%81%D0%BB%D0%BE%D0%B2%D0%B0</url>
                <short>Пропущена запятая.</short>
                <example>Несомненно, эта работа представляет огромную научную ценность.</example>
                <example correction="Несомненно, эта"><marker>Несомненно эта</marker> работа представляет огромную научную ценность.</example>
            </rule>
            <rule>
                <!-- Вводные слова:   одним словом, вообще, иначе говоря, так сказать, ...-->
                <pattern case_sensitive="yes">
                    <token negate="yes" regexp="yes">[\p{Punct}]|-|—|а|и|но<exception postag="SENT_START"></exception></token>
                    <token>одним</token>
                    <token>словом</token>
                    <token negate="yes">,</token>
                </pattern>
                <message>Пропущена запятая:<suggestion>\1, \2 \3,</suggestion>.</message>
                <url>http://ru.wikipedia.org/wiki/%D0%92%D0%B2%D0%BE%D0%B4%D0%BD%D1%8B%D0%B5_%D1%81%D0%BB%D0%BE%D0%B2%D0%B0</url>
                <short>Пропущена запятая.</short>
                <example>Эта работа, одним словом, представляет огромную научную ценность.</example>
                <example correction="работа, одним словом,">Эта <marker>работа одним словом представляет</marker> огромную научную ценность.</example>
            </rule>
            <rule>
                <!-- Вводные слова:   одним словом, вообще, иначе говоря, так сказать, ...-->
                <pattern case_sensitive="yes">
                    <token negate="yes" regexp="yes">[\p{Punct}]|-|—|а|и|но<exception postag="SENT_START"></exception></token>
                    <token>одним</token>
                    <token>словом</token>
                    <token>,</token>
                </pattern>
                <message>Пропущена запятая:<suggestion>\1, \2 \3\4</suggestion>.</message>
                <url>http://ru.wikipedia.org/wiki/%D0%92%D0%B2%D0%BE%D0%B4%D0%BD%D1%8B%D0%B5_%D1%81%D0%BB%D0%BE%D0%B2%D0%B0</url>
                <short>Пропущена запятая.</short>
                <example>Эта работа, одним словом, представляет огромную научную ценность.</example>
                <example correction="работа, одним словом,">Эта <marker>работа одним словом,</marker> представляет огромную научную ценность.</example>
            </rule>
            <rule>
                <pattern case_sensitive="yes">
                    <token>,<exception postag="SENT_START"></exception></token>
                    <marker>
                        <token>одним</token>
                        <token>словом</token>
                    </marker>
                    <token negate="yes" regexp="yes">[\p{Punct}]|-|—</token>
                </pattern>
                <message>Пропущена запятая:<suggestion>\2 \3,</suggestion>.</message>
                <url>http://ru.wikipedia.org/wiki/%D0%92%D0%B2%D0%BE%D0%B4%D0%BD%D1%8B%D0%B5_%D1%81%D0%BB%D0%BE%D0%B2%D0%B0</url>
                <short>Пропущена запятая.</short>
                <example>Эта работа, <marker>одним словом,</marker> представляет огромную научную ценность.</example>
                <example correction="одним словом,">Эта работа, <marker>одним словом</marker> представляет огромную научную ценность.</example>
            </rule>
            <rule>
                <pattern case_sensitive="yes">
                    <token postag="SENT_START"></token>
                    <token>Одним</token>
                    <token>словом</token>
                    <token negate="yes" regexp="yes">[\p{Punct}]</token>
                </pattern>
                <message>Пропущена запятая:<suggestion>\2 \3, \4</suggestion>.</message>
                <url>http://ru.wikipedia.org/wiki/%D0%92%D0%B2%D0%BE%D0%B4%D0%BD%D1%8B%D0%B5_%D1%81%D0%BB%D0%BE%D0%B2%D0%B0</url>
                <short>Пропущена запятая.</short>
                <example>Одним словом, эта работа представляет огромную научную ценность.</example>
                <example correction="Одним словом, эта"><marker>Одним словом эта</marker> работа представляет огромную научную ценность.</example>
            </rule>
            
             <rule>
                <!--  Слово "однако" в начале предложения всегда не является вводным -->
                <pattern case_sensitive="yes">
                    <token postag="SENT_START"></token>
                    <token>Однако</token>
                    <token>,</token>
                </pattern>
                <message>Слово <suggestion>\2</suggestion> в этом контексте не является вводным и не выделяется запятыми.</message>
                <url>http://ru.wikipedia.org/wiki/%D0%92%D0%B2%D0%BE%D0%B4%D0%BD%D1%8B%D0%B5_%D1%81%D0%BB%D0%BE%D0%B2%D0%B0</url>
                <short>Лишняя запятая.</short>
                <example>Однако эта работа представляет огромную научную ценность.</example>
                <example correction="Однако"><marker>Однако,</marker> эта работа представляет огромную научную ценность.</example>
            </rule>
        </rulegroup>
        
        
        <rulegroup default="on" id="Oborot_ne_kto_inoj_kak" name="Запятая в сравнительных оборотах">
            <!--   Запятая ставится перед как в сравнительных оборотах "не кто иной, как" и "не что иное, как"
            -->

            <rule>
                <pattern case_sensitive="no">
                    <token>не</token>
                    <token regexp="yes">[кч]то</token>
                    <token regexp="yes">ино[йе]</token>
                    <token>как</token>
                </pattern>
                <message>Пропущена запятая:<suggestion>\1 \2 \3, \4</suggestion>.</message>
                <url>http://ru.wikipedia.org/wiki/%D0%97%D0%B0%D0%BF%D1%8F%D1%82%D0%B0%D1%8F</url>
                <short>Пропущена запятая.</short>
                <example>Был это не кто иной, как наш мастер.</example>
                <example correction="не кто иной, как">Был это <marker>не кто иной как</marker> наш мастер.</example>
            </rule>
        </rulegroup>
        
        
        
        
        <rulegroup default="off" id="PREDLOGI_KROME" name="Дополнения, вводимые предлогами: «кроме», ...">
            <!--Дополнения, вводимые предлогами: кроме, помимо, вместо, сверх, за исключением
            -->
            <!--TODO: Detect 2 comma.-->
            <rule>
                <pattern case_sensitive="yes">
                    <token negate="yes" regexp="yes">[\p{Punct}]|-|—|бы|возникши(.*)<exception postag="SENT_START"></exception><exception postag_regexp="yes"  postag="VB:.*"></exception></token>
                    <token regexp="yes">кроме|помимо|вместо</token>
                </pattern>
                <message>Пропущена запятая:<suggestion>\1, \2</suggestion>.</message>
                <url>http://ru.wikipedia.org/wiki/%D0%97%D0%B0%D0%BF%D1%8F%D1%82%D0%B0%D1%8F</url>
                <short>Пропущена запятая.</short>
                <example>Около костра, кроме Ивана, грелось ещё пять человек.</example>
                <example>Он ел вместо груш яблоки.</example>
                <example>Обстоятельства, возникшие помимо воли и желания сторон.</example>
                <example correction="костра, кроме">Около <marker>костра кроме</marker> Ивана грелось ещё пять человек.</example>
            </rule>
            <rule>
                <pattern case_sensitive="yes">
                    <token negate="yes" regexp="yes">[\p{Punct}]|–|-|—<exception postag="SENT_START"></exception></token>
                    <token>за</token>
                    <token>исключением</token>
                </pattern>
                <message>Пропущена запятая:<suggestion>\1, \2 \3</suggestion>.</message>
                <url>http://ru.wikipedia.org/wiki/%D0%97%D0%B0%D0%BF%D1%8F%D1%82%D0%B0%D1%8F</url>
                <short>Пропущена запятая.</short>
                <example>В поход, за исключением Ивана, пошло ещё пять человек.</example>
                <example correction="поход, за исключением">В <marker>поход за исключением</marker> Ивана пошло ещё пять человек.</example>
            </rule>
        </rulegroup>
        <rule default="on" id="V_tom_chisle" name="«В том числе»">
            <pattern case_sensitive="yes">
                <token negate="yes" regexp="yes">и|[\p{Punct}]|-|—<exception postag="SENT_START"></exception></token>
                <token>в</token>
                <token>том</token>
                <token>числе</token>
            </pattern>
            <message>Пропущена запятая:<suggestion>\1, \2 \3 \4</suggestion>.</message>
            <url>http://ru.wikipedia.org/wiki/%D0%97%D0%B0%D0%BF%D1%8F%D1%82%D0%B0%D1%8F</url>
            <short>Пропущена запятая.</short>
            <example>В тайге ещё сохранились редкие хищники, в том числе дальневосточный леопард.</example>
            <example correction="хищники, в том числе">В тайге ещё сохранились редкие <marker>хищники в том числе</marker> дальневосточный леопард.</example>
        </rule>
        
        <rule default="on" id="DEFIS_COMMA" name="Дефис и запятая">
            <pattern>
                <token regexp="yes">[-—–]</token>
                <token>,</token>
            </pattern>
            <message>Запятая должна стоять перед тире: <suggestion>\2 \1</suggestion></message>
            <url>http://ru.wikipedia.org/wiki/%D0%94%D0%B5%D1%84%D0%B8%D1%81</url>
            <short>Запятая - перед тире.</short>
            <example>Здорово живешь, соседка, - поздоровался Иван.</example>
            <example correction=", -">Здорово живешь, соседка<marker> -,</marker> поздоровался Иван.</example>
        </rule>
        
        <rulegroup default="on" id="Hyphen_and_spaces" name="Пробелы перед/после дефиса">
            <rule>
                <pattern case_sensitive="yes">
                    <token regexp="yes">.*[а-яё]</token>
                    <token spacebefore="yes" regexp="yes">-[а-яё].*</token>
                </pattern>
                <message>Перед дефисом не должно быть пробела: <suggestion>\1\2</suggestion></message>
                <url>http://ru.wikipedia.org/wiki/%D0%94%D0%B5%D1%84%D0%B8%D1%81</url>
                <short>Лишний пробел.</short>
                <example>Кое-кто пошёл в магазин.</example>
                <example correction="Кое-кто"><marker>Кое -кто</marker> пошёл в магазин.</example>
            </rule>
            
            <rule>
                <pattern case_sensitive="yes">
                    <token regexp="yes">.*[а-яё]-</token>
                    <token spacebefore="yes" regexp="yes">[а-яё][а-яё].*</token>
                </pattern>
                <message>После дефиса не должно быть пробела: <suggestion>\1\2</suggestion></message>
                <url>http://ru.wikipedia.org/wiki/%D0%94%D0%B5%D1%84%D0%B8%D1%81</url>
                <short>Лишний пробел.</short>
                <example>Кое-кто пошёл в магазин.</example>
                <example correction="Кое-кто"><marker>Кое- кто</marker> пошёл в магазин.</example>
            </rule>
        </rulegroup>
          
        <rule id="Teper_tak_kak" name="Цельное выражение «Теперь так как»">
            <pattern>
                    <token>Теперь</token>
                    <token>,</token>
                    <token>так</token>
                    <token>как</token>
            </pattern>
            <message>Запятая не нужна: <suggestion>\1 \3 \4</suggestion></message>
            <short>Запятая не нужна.</short>
            <example correction='Теперь так как'><marker>Теперь, так как</marker>.</example>
            <example>Теперь так как.</example>
        </rule>
                                           
        <rulegroup default="on" id="NO_KAK_POPALO" name="«Что угодно», «как попало»">
            <!--Что угодно, как попало  не выделяются запятыми.
            -->
            <rule>
                <pattern>
                    <token>,</token>
                    <token regexp="yes">что|как|кто|какой|где|куда|откуда</token>
                    <token regexp="yes">попало|угодно</token>
                </pattern>
                <message>Запятая не нужна:<suggestion> \2 \3</suggestion>.</message>
                <short>Запятая не нужна.</short>
                <example>Работа была сделана как попало.</example>
                <example correction=" как попало">Работа была сделана<marker>, как попало</marker>.</example>
            </rule>
        </rulegroup>
        <rulegroup default="on" id="NO_VVODNOE" name="Слова не являющиеся вводными">
            <!-- авось, буквально, будто, вдобавок, вдруг, ведь,
             вот, всё-таки, даже, исключительно,
            именно,  небось, приблизительно, примерно,
            притом, почти, поэтому, просто, решительно, словно, якобы не выделяются запятыми.
            -->
            <rule>
                <pattern>
                    <marker>
                        <token>,</token>
                        <token regexp="yes">авось|буквально|будто|вдобавок|вдруг|ведь|вот|всё-таки|даже|исключительно|именно|небось|приблизительно|примерно|притом|почти|поэтому|просто|решительно|словно|якобы</token>
                        <token skip="-1"><exception scope="next">как</exception>,</token>
                    </marker>
                    <token>.</token>
                </pattern>
                <message>Слово не является вводным. Запятые не нужны:<suggestion> \2</suggestion>.</message>
                <url>http://ru.wikipedia.org/wiki/%D0%92%D0%B2%D0%BE%D0%B4%D0%BD%D1%8B%D0%B5_%D1%81%D0%BB%D0%BE%D0%B2%D0%B0</url>
                <short>Запятые не нужны.</short>
                <example>Вокалисты неритмично поют,и вдобавок не те ноты.</example>
                <example correction=" вдобавок">Вокалисты неритмично поют,и<marker>, вдобавок,</marker>не те ноты.</example>
            </rule>
        </rulegroup>
        
        <rulegroup default="on" id="NO_NE_KAK" name="«Почти как», «не как», ...">
            <!--Перед сравнительным оборотом стоит "не" или слова: совсем, совершенно, почти, именно  ->> запятая не ставится.
            -->
            <rule>
                <pattern>
                    <token regexp="yes">не|совсем|совершенно|почти|именно</token>
                    <token>,</token>
                    <token>как</token>
                </pattern>
                <message>Запятая не нужна:<suggestion>\1 \3</suggestion>.</message>
                <short>Запятая не нужна.</short>
                <example>Работа была сделана совсем как попало.</example>
                <example correction="совсем как">Работа была сделана <marker>совсем, как</marker> попало.</example>
            </rule>
        </rulegroup>
        <rulegroup default="on" id="NO_NE_TO_CHTO" name="«Не то что», «не так чтобы», «не иначе как»">
            <!-- Внутри сочетаний не то что, не то (так) чтобы, не иначе как запятая не ставится.
            -->
            <rule>
                <pattern>
                    <token>не</token>
                    <token regexp="yes">то|иначе</token>
                    <token>,</token>
                    <token regexp="yes">что|как|чтобы</token>
                </pattern>
                <message>Запятая не нужна:<suggestion>\1 \2 \4</suggestion>.</message>
                <short>Запятая не нужна.</short>
                <example>Работа была сделана не иначе как полностью.</example>
                <example correction="не иначе как">Работа была сделана <marker>не иначе, как</marker> полностью.</example>
            </rule>
            <rule>
                <pattern>
                    <token>не</token>
                    <token>так</token>
                    <token>,</token>
                    <token>чтобы</token>
                </pattern>
                <message>Запятая не нужна:<suggestion>\1 \2 \4</suggestion>.</message>
                <short>Запятая не нужна.</short>
                <example>Работа была сделана не так чтобы полностью.</example>
                <example correction="не так чтобы">Работа была сделана <marker>не так, чтобы</marker> полностью.</example>
            </rule>
            
        </rulegroup>
        <rulegroup default="on" id="I_TO_I_SE" name="Цельные выражения: «ни рыба ни мясо», ...">
            <!-- Запятая не ставится в цельных выражениях:
            и то и се,  
            ни то ни се,  
            ни свет ни заря,  
            и так и сяк,  
            и туда и сюда,  
            ни рыба ни мясо,  
            ни жив ни мертв.
            -->
            <rule>
                <pattern>
                    <token regexp="yes">и|ни</token>
                    <token>то</token>
                    <token>,</token>
                    <token regexp="yes">и|ни</token>
                    <token regexp="yes">се|сё</token>
                </pattern>
                <message>Запятая не нужна:<suggestion>\1 \2 \4 \5</suggestion>.</message>
                <short>Запятая не нужна.</short>
                <example>И то и сё.</example>
                <example correction="И то и сё"><marker>И то, и сё</marker>.</example>
            </rule>
            
            <rule>
                <pattern>
                    <token>ни</token>
                    <token regexp="yes">свет|рыба|жив</token>
                    <token>,</token>
                    <token>ни</token>
                    <token regexp="yes">заря|мясо|мертв|мёртв</token>
                </pattern>
                <message>Запятая не нужна:<suggestion>\1 \2 \4 \5</suggestion>.</message>
                <short>Запятая не нужна.</short>
                <example>Он проснулся ни свет ни заря</example>
                <example correction="ни свет ни заря">Он проснулся <marker>ни свет, ни заря</marker>.</example>
            </rule>
            <rule>
                <pattern>
                    <token>и</token>
                    <token regexp="yes">так|туда</token>
                    <token>,</token>
                    <token>и</token>
                    <token regexp="yes">сяк|сюда|этак</token>
                </pattern>
                <message>Запятая не нужна:<suggestion>\1 \2 \4 \5</suggestion>.</message>
                <short>Запятая не нужна.</short>
                <example>И так и сяк.</example>
                <example>И так и этак.</example>
                <example correction="И так и сяк"><marker>И так, и сяк</marker>.</example>
                <example correction="И так и этак"><marker>И так, и этак</marker>.</example>
            </rule>
            
        </rulegroup>
       
        <rulegroup default="on" id="NEIZVESTNO_KTO" name="Цельные выражения: «неизвестно кто», ...">
            <!-- Запятая не ставится в цельных выражениях:
            неизвестно кто,
	    ... ,
            неизвестно чей 
            -->
            <rule>
                <pattern>
                    <token regexp="yes">неизвестно|непонятно</token>
                    <token>,</token>
                    <token regexp="yes">кто|что|какой|где|куда|откуда|чей</token>
                </pattern>
                <message>Запятая не нужна:<suggestion>\1 \3</suggestion>.</message>
                <short>Запятая не нужна.</short>
                <example>Ещё неизвестно кто победил.</example>
                <example correction="неизвестно кто">Ещё <marker>неизвестно, кто</marker> победил.</example>
            </rule>
            <!-- Запятая не ставится в цельных выражениях:
            всё равно кто,
	    ... ,
            все равно чей 
            -->
            <rule>
                <pattern>
                    <token regexp="yes">все|всё</token>
                    <token>равно</token>
                    <token>,</token>
                    <token regexp="yes">кто|что|какой|где|куда|откуда|чей</token>
                </pattern>
                <message>Запятая не нужна:<suggestion>\1 \2 \4</suggestion>.</message>
                <short>Запятая не нужна.</short>
                <example>Всё равно кто выполнит задание.</example>
                <example correction="Всё равно кто"><marker>Всё равно, кто</marker> выполнит задание.</example>
            </rule>
        </rulegroup>
        <rulegroup default="on" id="EST_CHEM_ZANJATSA" name="Цельные выражения: «есть чем заняться», ...">
            <!-- Запятая не ставится в цельных выражениях:
            есть чем заняться,
	    ... ,
            не нахожу что сказать
            найду куда обратиться
            было о чём подумать
         ед, множ((быть|нати|остаться)) + (кто|что|где|куда|когда) + VB:INF
            -->
            <rule>
                <pattern>
                    <token regexp="yes">есть|нахожу|найду|нашёлся|нашелся|было|осталось</token>
                    <token>,</token>		    
                    <token regexp="yes">кто|что|где|куда|когда|чем|чём</token>
                    <token postag="VB:INF"></token>
                </pattern>
                <message>Запятая не нужна:<suggestion>\1 \3 \4</suggestion>.</message>
                <short>Запятая не нужна.</short>
                <example>Он не нашёлся что ответить.</example>
                <example>Я найду куда обратиться.</example>
                <example>Ему есть чем заняться.</example>
                <example>Я не нахожу что сказать.</example>
                <example correction="нашёлся что ответить">Он не <marker>нашёлся, что ответить</marker>.</example>
            </rule>
            <rule>
                <pattern>
                    <token regexp="yes">есть|нахожу|найду|нашёлся|нашелся|было|осталось</token>
                    <token>,</token>
                    <token regexp="yes">о|над</token>		    
                    <token regexp="yes">кто|что|где|куда|когда|чем|чём</token>
                    <token postag="VB:INF"></token>
                </pattern>
                <message>Запятая не нужна:<suggestion>\1 \3 \4 \5</suggestion>.</message>
                <short>Запятая не нужна.</short>
                <example>Ему было о чём подумать.</example>
                <example correction="было о чём подумать">Ему <marker>было, о чём подумать</marker>.</example>
            </rule>
        </rulegroup>
    </category>
    <category id="TYPOGRAPHY" name="Типографика">     
        
        <rulegroup default="off" id="DOUBL_KAVITCHKI" name="Двойные кавычки">
            <rule>
               <pattern>
                <token>«</token>
                <token>«</token>
            </pattern>
            <message>Кавычки не соответствуют нормам типографики. Кавычки одного рисунка рядом не повторяются: <suggestion>«</suggestion>.</message>
            <url>http://ru.wikipedia.org/wiki/%D0%9A%D0%B0%D0%B2%D1%8B%D1%87%D0%BA%D0%B8</url>
            <short>Кавычки одного рисунка рядом не повторяются.</short>
            <example>«Цыганы» мои не продаются вовсе», — сетовал Пушкин.</example>
            <example correction="«"><marker>««</marker>Цыганы» мои не продаются вовсе», — сетовал Пушкин.</example>
           </rule>
           <rule>
               <pattern>
                <token>»</token>
                <token>»</token>
            </pattern>
            <message>Кавычки не соответствуют нормам типографики. Кавычки одного рисунка рядом не повторяются: <suggestion>»</suggestion>.</message>
            <url>http://ru.wikipedia.org/wiki/%D0%9A%D0%B0%D0%B2%D1%8B%D1%87%D0%BA%D0%B8</url>
            <short>Кавычки одного рисунка рядом не повторяются.</short>
            <example>«Цыганы» мои не продаются вовсе», — сетовал Пушкин.</example>
            <example correction="»">«Цыганы<marker>»»</marker> мои не продаются вовсе», — сетовал Пушкин.</example>
           </rule>
        </rulegroup>
        <rule default="on" id="postscriptum" name="«P.S.»">
             <pattern case_sensitive="no">
                    <token>P</token>
                    <token>.</token>
                    <token spacebefore="yes">S</token>
                    <token>.</token>
             </pattern>
            <message>«P.S.» пробелом не разделяется: <suggestion>P.S.</suggestion></message>
            <short>«P.S.» пробелом не разделяется</short>
            <example>P.S.</example>
            <example correction="P.S."><marker>P. S.</marker></example>
        </rule>
        <rule default="off" id="KAVITCHKI" name="” → „">
            <pattern>
                <token>“</token>
            </pattern>
            <message>Кавычки не соответствуют нормам типографики: <suggestion>„</suggestion>пример<suggestion>”</suggestion>.</message>
            <short>Неправильные кавычки.</short>
            <example>Газета „Правда”.</example>
            <example correction="„|”">Газета <marker>“</marker>Правда”.</example>
        </rule>
        <rule default="off" id="Three_dot" name="... → …">
            <pattern>
                <token>.</token>
                <token>.</token>
                <token>.</token>
            </pattern>
            <message>Заменить на типографский символ троеочия?<suggestion>…</suggestion></message>
            <short>Заменить на троеточие?</short>
            <example>Продолжение следует…</example>
            <example correction="…">Продолжение следует<marker>...</marker></example>
        </rule>
        <rulegroup  default="on" id="Wrong_group_punct" name="Неправильное сочетание знаков препинания">
           <rule>         
            <pattern>
                <token>?</token>
                <token>!</token>
                <token>!</token>
            </pattern>
            <message>Неправильное сочетание знаков препинания. Возможная замена:<suggestion>?!</suggestion></message>
            <short>Неправильное сочетание знаков препинания</short>
            <example>Продолжение следует?!</example>
            <example correction="?!">Продолжение следует<marker>?!!</marker></example>
           </rule>
        <rule>         
            <pattern>
                <token>!</token>
                <token>?</token>
            </pattern>
            <message>Неправильное сочетание знаков препинания. Возможная замена:<suggestion>?!</suggestion></message>
            <short>Неправильное сочетание знаков препинания</short>
            <example>Продолжение следует?!</example>
            <example correction="?!">Продолжение следует<marker>!?</marker></example>
        </rule>
        
        
        </rulegroup>
        
        <rule default="off" id="TIRE" name="Дефис вместо тире">
            <pattern>
                <token regexp="yes">[а-я][а-я].*</token>
                <marker>
                    <token spacebefore="yes">-</token>
                </marker>
                <token spacebefore="yes" regexp="yes">[а-я][а-я].*</token>
            </pattern>
            <message>Дефис вместо тире <suggestion>—</suggestion></message>
            <short>Тире.</short>
            <example correction='—'>В основе сюжета <marker>-</marker> дальнейшие приключения центрального персонажа «Двенадцати стульев» Остапа Бендера.</example>
            <example>В основе сюжета — дальнейшие приключения центрального персонажа «Двенадцати стульев» Остапа Бендера.</example>
        </rule> 
                   
        <rule default="on" id="PUNKT_KAVITCHKI" name="Кавычки и знаки препинания">
            <pattern>
                <token spacebefore="no" regexp="yes"><exception scope="previous" regexp="yes">;|:|[\p{Digit}]*</exception>;|:|-|—</token>
                <token regexp="yes">»|\)</token>
            </pattern>
            <message>Знаки препинания должны стоять после закрывающихся кавычек или скобок: <suggestion>\2\1</suggestion></message>
            <short>Знаки препинания - после кавычек/скобок.</short>
            <example>Газета «Правда»: &quot;У нас опубликована сенсационная статья&quot;!</example>
            <example>У нас опубликована сенсационная ;) статья.</example>
            <example>(1989—)</example>
            <example correction="»:">Газета «Правда<marker>:»</marker> &quot;У нас опубликована сенсационная статья&quot;!</example>
        </rule>
        
        <rulegroup default="on" id="Digit_comnatnaja" name="Сокращения: «2-комнатная», ...">
            <rule>
                <pattern>
                    <token regexp="yes">[\p{Digit}]-х</token>
                    <token inflected="yes">комнатный</token>
                </pattern>
                <message>Неправильное словообразование. Должно быть: <suggestion><match no="1" regexp_match="([\p{Digit}])-(х)" regexp_replace="$1‑"></match><match no="2"></match></suggestion></message>
                <short>Неправильное сокращение.</short>
                <example correction="2‑комнатные">В доме есть <marker>2-х комнатные</marker> квартиры.</example>
            </rule>
        </rulegroup>
        
        <rulegroup default="on" id="Digit_defis_letter" name="Окончания порядковых числительных">
            <rule>
                <pattern>
                    <token regexp="yes">[\p{Digit}](й|го|му|м|о|я|е|ми|х)<exception scope= "previous">,</exception></token>
                </pattern>
                <message>Пропущен дефис. Должно быть: <suggestion><match no="1" regexp_match="([\p{Digit}])(й|го|му|м|о|я|е|ми|х)" regexp_replace="$1‑$2"></match></suggestion></message>
                <url>http://ru.wikipedia.org/wiki/%D0%9F%D0%BE%D1%80%D1%8F%D0%B4%D0%BA%D0%BE%D0%B2%D1%8B%D0%B5_%D1%87%D0%B8%D1%81%D0%BB%D0%B8%D1%82%D0%B5%D0%BB%D1%8C%D0%BD%D1%8B%D0%B5</url>
                <short>Пропущен дефис.</short>
                <example>План должен быть выполнен к 6-му сентября.</example>
                <example>План должен быть выполнен к 7‑му сентября.</example>
                <example>Высота этой горы 345,2 м.</example>
                <example correction="6‑му">План должен быть выполнен к <marker>6му</marker> сентября.</example>
            </rule>
            <rule>
                <pattern>
                    <token regexp="yes">[\p{Digit}]<exception scope= "previous">,</exception></token>
                    <token regexp="yes">й|го|му|о|я|е|ми|х</token>
                </pattern>
                <message>Пропущен дефис. Должно быть: <suggestion>\1-\2</suggestion></message>
                <url>http://ru.wikipedia.org/wiki/%D0%9F%D0%BE%D1%80%D1%8F%D0%B4%D0%BA%D0%BE%D0%B2%D1%8B%D0%B5_%D1%87%D0%B8%D1%81%D0%BB%D0%B8%D1%82%D0%B5%D0%BB%D1%8C%D0%BD%D1%8B%D0%B5</url>
                <short>Пропущен дефис.</short>
                <example>План должен быть выполнен к 6-му сентября.</example>
                <example correction="6-му">План должен быть выполнен к <marker>6 му</marker> сентября.</example>
            </rule>
        </rulegroup>
        
        
    </category>
    <category id="GRAMMAR" name="Грамматика">
        
      <rulegroup id="Sklonenije_NUM_NN" name="Склонение числительное + существительное">
            <!-- исключения один, два, три, четыре -->
        <rule>
            <pattern>
                    <token postag="NumC:Nom" ><exception regexp="yes">одни|один|одно|одна|две|два|три|четыре|столько|сколько|несколько|много|немного|немало|мало|сто|тысяча</exception></token>
                    <token postag="NN:.*:.*:.*" postag_regexp="yes"><exception postag="NN:.*:.*:.*" negate_pos="yes" postag_regexp="yes"/><exception postag="NN:.*:PL:R"  postag_regexp="yes"/></token>
            </pattern>
            <message>Числительное не согласуется с существительным по падежу: <suggestion><match no="1"/> <match no="2" postag_regexp="yes" postag="NN:(.*):.*:.*" postag_replace="NN:$1:PL:R" /></suggestion>.</message>
            <url>https://ru.wikipedia.org/wiki/%D0%98%D0%BC%D1%8F_%D1%87%D0%B8%D1%81%D0%BB%D0%B8%D1%82%D0%B5%D0%BB%D1%8C%D0%BD%D0%BE%D0%B5#.D0.A1.D0.BA.D0.BB.D0.BE.D0.BD.D0.B5.D0.BD.D0.B8.D0.B5_.D0.B8.D0.BC.D1.91.D0.BD_.D1.87.D0.B8.D1.81.D0.BB.D0.B8.D1.82.D0.B5.D0.BB.D1.8C.D0.BD.D1.8B.D1.85</url>
            <short>Неверное склонение.</short>
            <example correction="пять карандашей" >В коробке лежало <marker>пять карандаша</marker>.</example>
            <example>В коробке лежало пять карандашей.</example>
            <example>Это позволило в несколько раз расширить диапазон длин волн.</example>
            <example>Численность рабочих уменьшилась в пять раз.</example>
            <example>Новая машина займёт много места.</example>
         </rule>
         <rule>
            <pattern>
                    <token>один</token>
                    <token postag="NN:.*:.*:.*" postag_regexp="yes"><exception postag="NN:.*:.*:.*" negate_pos="yes" postag_regexp="yes"/><exception postag="NN:.*:Sin:Nom"  postag_regexp="yes"/></token>
            </pattern>
            <message>Числительное не согласуется с существительным по падежу: <suggestion><match no="1"/> <match no="2" postag_regexp="yes" postag="NN:(.*):.*:.*" postag_replace="NN:$1:Sin:Nom" /></suggestion>.</message>
            <url>https://ru.wikipedia.org/wiki/%D0%98%D0%BC%D1%8F_%D1%87%D0%B8%D1%81%D0%BB%D0%B8%D1%82%D0%B5%D0%BB%D1%8C%D0%BD%D0%BE%D0%B5#.D0.A1.D0.BA.D0.BB.D0.BE.D0.BD.D0.B5.D0.BD.D0.B8.D0.B5_.D0.B8.D0.BC.D1.91.D0.BD_.D1.87.D0.B8.D1.81.D0.BB.D0.B8.D1.82.D0.B5.D0.BB.D1.8C.D0.BD.D1.8B.D1.85</url>
            <short>Неверное склонение.</short>
            <example correction="один карандаш" >В коробке лежал <marker>один карандаша</marker>.</example>
            <example>В коробке лежал один карандаш.</example>
         </rule>
         <rule>
            <pattern>
                    <token regexp="yes">два|три|четыре</token>
                    <token postag="NN:.*:.*:.*" postag_regexp="yes"><exception postag="NN:.*:.*:.*" negate_pos="yes" postag_regexp="yes"/><exception postag="NN:.*:Sin:R"  postag_regexp="yes"/></token>
            </pattern>
            <message>Числительное не согласуется с существительным по падежу: <suggestion><match no="1"/> <match no="2" postag_regexp="yes" postag="NN:(.*):.*:.*" postag_replace="NN:$1:Sin:R" /></suggestion>.</message>
            <url>https://ru.wikipedia.org/wiki/%D0%98%D0%BC%D1%8F_%D1%87%D0%B8%D1%81%D0%BB%D0%B8%D1%82%D0%B5%D0%BB%D1%8C%D0%BD%D0%BE%D0%B5#.D0.A1.D0.BA.D0.BB.D0.BE.D0.BD.D0.B5.D0.BD.D0.B8.D0.B5_.D0.B8.D0.BC.D1.91.D0.BD_.D1.87.D0.B8.D1.81.D0.BB.D0.B8.D1.82.D0.B5.D0.BB.D1.8C.D0.BD.D1.8B.D1.85</url>
            <short>Неверное склонение.</short>
            <example correction="три карандаша" >В коробке лежало <marker>три карандаш</marker>.</example>
            <example>В коробке лежало два карандаша.</example>
         </rule>
        </rulegroup>   
        
        <rulegroup id="Sklonenije_chislitelnih" name="Склонение количественных числительных">
            <!-- Склонение количественных числительных (Т) -->
         <rule>
            <pattern>
                <token postag='NumC:.*' postag_regexp='yes'><exception postag='NumC:T'></exception></token>
                <token postag='NumC:.*' postag_regexp='yes'><exception postag='NumC:T'></exception></token>
                <token postag='NumC:T'><exception negate_pos="yes" postag='NumC:T'></exception></token>
            </pattern>
            <message>При склонении количественных имён числительных изменяются все слова и все части сложных слов: <suggestion><match no="1" postag_regexp="yes" postag="NumC:.*" postag_replace="NumC:T" /> <match no="2" postag_regexp="yes" postag="NumC:.*" postag_replace="NumC:T" /> <match no="3"/></suggestion>.</message>
            <url>https://ru.wikipedia.org/wiki/%D0%98%D0%BC%D1%8F_%D1%87%D0%B8%D1%81%D0%BB%D0%B8%D1%82%D0%B5%D0%BB%D1%8C%D0%BD%D0%BE%D0%B5#.D0.A1.D0.BA.D0.BB.D0.BE.D0.BD.D0.B5.D0.BD.D0.B8.D0.B5_.D0.B8.D0.BC.D1.91.D0.BD_.D1.87.D0.B8.D1.81.D0.BB.D0.B8.D1.82.D0.B5.D0.BB.D1.8C.D0.BD.D1.8B.D1.85</url>
            <short>Склоняются все слова.</short>
            <example correction='ста двадцатью пятью'>Склонять числительные можно <marker>сто двадцать пятью</marker> способами, но только один из них правильный.</example>
            <example>Склонять числительные можно ста двадцатью пятью способами, но только один из них правильный.</example>
         </rule>
         <rule>
            <pattern>
                <token postag='NumC:.*' postag_regexp='yes'><exception postag='NumC:T'></exception></token>
                <token postag='NumC:T' ></token>
                <token postag='NumC:T'><exception negate_pos="yes" postag='NumC:T'></exception></token>
            </pattern>
            <message>При склонении количественных имён числительных изменяются все слова и все части сложных слов: <suggestion><match no="1" postag_regexp="yes" postag="NumC:.*" postag_replace="NumC:T" /> <match no="2" /> <match no="3"/></suggestion>.</message>
            <url>https://ru.wikipedia.org/wiki/%D0%98%D0%BC%D1%8F_%D1%87%D0%B8%D1%81%D0%BB%D0%B8%D1%82%D0%B5%D0%BB%D1%8C%D0%BD%D0%BE%D0%B5#.D0.A1.D0.BA.D0.BB.D0.BE.D0.BD.D0.B5.D0.BD.D0.B8.D0.B5_.D0.B8.D0.BC.D1.91.D0.BD_.D1.87.D0.B8.D1.81.D0.BB.D0.B8.D1.82.D0.B5.D0.BB.D1.8C.D0.BD.D1.8B.D1.85</url>
            <short>Склоняются все слова.</short>
            <example correction='ста двадцатью пятью'>Склонять числительные можно <marker>сто двадцатью пятью</marker> способами, но только один из них правильный.</example>
            <example>Склонять числительные можно ста двадцатью пятью способами, но только один из них правильный.</example>
         </rule>
         <rule>
            <pattern>
                <token postag='NumC:T' ></token>
                <token postag='NumC:.*' postag_regexp='yes'><exception postag='NumC:T'></exception></token>
                <token postag='NumC:T'><exception negate_pos="yes" postag='NumC:T'></exception></token>
            </pattern>
            <message>При склонении количественных имён числительных изменяются все слова и все части сложных слов: <suggestion><match no="1"  /> <match no="2" postag_regexp="yes" postag="NumC:.*" postag_replace="NumC:T" /> <match no="3"/></suggestion>.</message>
            <url>https://ru.wikipedia.org/wiki/%D0%98%D0%BC%D1%8F_%D1%87%D0%B8%D1%81%D0%BB%D0%B8%D1%82%D0%B5%D0%BB%D1%8C%D0%BD%D0%BE%D0%B5#.D0.A1.D0.BA.D0.BB.D0.BE.D0.BD.D0.B5.D0.BD.D0.B8.D0.B5_.D0.B8.D0.BC.D1.91.D0.BD_.D1.87.D0.B8.D1.81.D0.BB.D0.B8.D1.82.D0.B5.D0.BB.D1.8C.D0.BD.D1.8B.D1.85</url>
            <short>Склоняются все слова.</short>
            <example correction='ста двадцатью пятью'>Склонять числительные можно <marker>ста двадцать пятью</marker> способами, но только один из них правильный.</example>
            <example>Склонять числительные можно ста двадцатью пятью способами, но только один из них правильный.</example>
         </rule>
         <rule>
            <pattern>
                <token negate_pos="yes"  postag='NumC:.*' postag_regexp='yes'></token>
               <marker>
                <token postag='NumC:.*' postag_regexp='yes'><exception postag='NumC:T'></exception></token>
                <token skip="1" postag='NumC:T'><exception negate_pos="yes" postag='NumC:T'></exception><exception  scope="next" postag_regexp="yes" postag='NumC:.*'></exception></token>             
               </marker>
            </pattern>
            <message>При склонении количественных имён числительных изменяются все слова и все части сложных слов: <suggestion><match no="2" postag_regexp="yes" postag="NumC:.*" postag_replace="NumC:T" /> <match no="3"/></suggestion>.</message>
            <url>https://ru.wikipedia.org/wiki/%D0%98%D0%BC%D1%8F_%D1%87%D0%B8%D1%81%D0%BB%D0%B8%D1%82%D0%B5%D0%BB%D1%8C%D0%BD%D0%BE%D0%B5#.D0.A1.D0.BA.D0.BB.D0.BE.D0.BD.D0.B5.D0.BD.D0.B8.D0.B5_.D0.B8.D0.BC.D1.91.D0.BD_.D1.87.D0.B8.D1.81.D0.BB.D0.B8.D1.82.D0.B5.D0.BB.D1.8C.D0.BD.D1.8B.D1.85</url>
            <short>Склоняются все слова.</short>
            <example correction='двадцатью пятью'>Склонять числительные можно <marker>двадцать пятью</marker> способами, но только один из них правильный.</example>
            <example>Склонять числительные можно двадцатью пятью способами, но только один из них правильный.</example>
         </rule>                   
        <!-- Склонение количественных числительных (Им) -->
         <rule>
            <pattern>
                <token postag='NumC:.*' postag_regexp='yes'><exception postag='NumC:Nom'></exception></token>
                <token postag='NumC:.*' postag_regexp='yes'><exception postag='NumC:Nom'></exception></token>
                <token postag='NumC:Nom'></token>
            </pattern>
            <message>При склонении количественных имён числительных изменяются все слова и все части сложных слов: <suggestion><match no="1" postag_regexp="yes" postag="NumC:.*" postag_replace="NumC:Nom" /> <match no="2" postag_regexp="yes" postag="NumC:.*" postag_replace="NumC:Nom" /> <match no="3"/></suggestion>.</message>
            <url>https://ru.wikipedia.org/wiki/%D0%98%D0%BC%D1%8F_%D1%87%D0%B8%D1%81%D0%BB%D0%B8%D1%82%D0%B5%D0%BB%D1%8C%D0%BD%D0%BE%D0%B5#.D0.A1.D0.BA.D0.BB.D0.BE.D0.BD.D0.B5.D0.BD.D0.B8.D0.B5_.D0.B8.D0.BC.D1.91.D0.BD_.D1.87.D0.B8.D1.81.D0.BB.D0.B8.D1.82.D0.B5.D0.BB.D1.8C.D0.BD.D1.8B.D1.85</url>
            <short>Склоняются все слова.</short>
            <example correction='сто двадцать пять'>Способ номер <marker>ста двадцати пять</marker>.</example>
            <example>сто двадцать пять</example>
         </rule>
         <rule>
            <pattern>
                <token postag='NumC:Nom' ></token>
                <token postag='NumC:.*' postag_regexp='yes'><exception postag='NumC:Nom'></exception></token>
                <token postag='NumC:Nom'></token>
            </pattern>
            <message>При склонении количественных имён числительных изменяются все слова и все части сложных слов: <suggestion><match no="1" /> <match no="2" postag_regexp="yes" postag="NumC:.*" postag_replace="NumC:Nom" /> <match no="3"/></suggestion>.</message>
            <url>https://ru.wikipedia.org/wiki/%D0%98%D0%BC%D1%8F_%D1%87%D0%B8%D1%81%D0%BB%D0%B8%D1%82%D0%B5%D0%BB%D1%8C%D0%BD%D0%BE%D0%B5#.D0.A1.D0.BA.D0.BB.D0.BE.D0.BD.D0.B5.D0.BD.D0.B8.D0.B5_.D0.B8.D0.BC.D1.91.D0.BD_.D1.87.D0.B8.D1.81.D0.BB.D0.B8.D1.82.D0.B5.D0.BB.D1.8C.D0.BD.D1.8B.D1.85</url>
            <short>Склоняются все слова.</short>
            <example correction='сто двадцать пять'>Способ номер <marker>сто двадцати пять</marker>.</example>
            <example>сто двадцать пять</example>
         </rule>
         <rule>
            <pattern>
                <token postag='NumC:.*' postag_regexp='yes'><exception postag='NumC:Nom'></exception></token>
                <token postag='NumC:Nom' ></token>
                <token postag='NumC:Nom'></token>
            </pattern>
            <message>При склонении количественных имён числительных изменяются все слова и все части сложных слов: <suggestion><match no="1" postag_regexp="yes" postag="NumC:.*" postag_replace="NumC:Nom" /> <match no="2" /> <match no="3"/></suggestion>.</message>
            <url>https://ru.wikipedia.org/wiki/%D0%98%D0%BC%D1%8F_%D1%87%D0%B8%D1%81%D0%BB%D0%B8%D1%82%D0%B5%D0%BB%D1%8C%D0%BD%D0%BE%D0%B5#.D0.A1.D0.BA.D0.BB.D0.BE.D0.BD.D0.B5.D0.BD.D0.B8.D0.B5_.D0.B8.D0.BC.D1.91.D0.BD_.D1.87.D0.B8.D1.81.D0.BB.D0.B8.D1.82.D0.B5.D0.BB.D1.8C.D0.BD.D1.8B.D1.85</url>
            <short>Склоняются все слова.</short>
            <example correction='сто двадцать пять'>Способ номер <marker>ста двадцать пять</marker>.</example>
            <example>сто двадцать пять</example>
         </rule>
         <rule>
            <pattern>
                <token negate_pos="yes"  postag='NumC:.*' postag_regexp='yes'></token>
                <marker>
                <token postag='NumC:.*' postag_regexp='yes'><exception postag='NumC:Nom'></exception><exception regexp='yes'>одиножды|дважды|трижды|четырежды|пятью|шестью|семью|восемью|девятью</exception></token>
                <token skip="1" postag='NumC:Nom'><exception  scope="next" postag_regexp="yes" postag='NumC:.*'></exception></token>
                </marker>
            </pattern>
            <message>При склонении количественных имён числительных изменяются все слова и все части сложных слов: <suggestion><match no="2" postag_regexp="yes" postag="NumC:.*" postag_replace="NumC:Nom" /> <match no="3"/></suggestion>.</message>
            <url>https://ru.wikipedia.org/wiki/%D0%98%D0%BC%D1%8F_%D1%87%D0%B8%D1%81%D0%BB%D0%B8%D1%82%D0%B5%D0%BB%D1%8C%D0%BD%D0%BE%D0%B5#.D0.A1.D0.BA.D0.BB.D0.BE.D0.BD.D0.B5.D0.BD.D0.B8.D0.B5_.D0.B8.D0.BC.D1.91.D0.BD_.D1.87.D0.B8.D1.81.D0.BB.D0.B8.D1.82.D0.B5.D0.BB.D1.8C.D0.BD.D1.8B.D1.85</url>
            <short>Склоняются все слова.</short>
            <example correction='двадцать пять'>Способ номер <marker>двадцатью пять</marker>.</example>
            <example>Способ номер двадцать пять.</example>
         </rule>
       <!-- Склонение количественных числительных (Р) --> 
         <rule>
            <pattern>
                <token postag='NumC:.*' postag_regexp='yes'><exception postag='NumC:R'></exception></token>
                <token postag='NumC:.*' postag_regexp='yes'><exception postag='NumC:R'></exception></token>
                <token postag='NumC:R'></token>
            </pattern>
            <message>При склонении количественных имён числительных изменяются все слова и все части сложных слов: <suggestion><match no="1" postag_regexp="yes" postag="NumC:.*" postag_replace="NumC:R" /> <match no="2" postag_regexp="yes" postag="NumC:.*" postag_replace="NumC:R" /> <match no="3"/></suggestion>.</message>
            <url>https://ru.wikipedia.org/wiki/%D0%98%D0%BC%D1%8F_%D1%87%D0%B8%D1%81%D0%BB%D0%B8%D1%82%D0%B5%D0%BB%D1%8C%D0%BD%D0%BE%D0%B5#.D0.A1.D0.BA.D0.BB.D0.BE.D0.BD.D0.B5.D0.BD.D0.B8.D0.B5_.D0.B8.D0.BC.D1.91.D0.BD_.D1.87.D0.B8.D1.81.D0.BB.D0.B8.D1.82.D0.B5.D0.BB.D1.8C.D0.BD.D1.8B.D1.85</url>
            <short>Склоняются все слова.</short>
            <example correction='ста двадцати пяти'>Скорость машины составляла около <marker>сто двадцать пяти</marker> километров в час.</example>
            <example>ста двадцати пяти</example>
         </rule>
         <rule>
            <pattern>
                <token postag='NumC:R' ></token>
                <token postag='NumC:.*' postag_regexp='yes'><exception postag='NumC:R'></exception></token>
                <token postag='NumC:R'></token>
            </pattern>
            <message>При склонении количественных имён числительных изменяются все слова и все части сложных слов: <suggestion><match no="1" /> <match no="2" postag_regexp="yes" postag="NumC:.*" postag_replace="NumC:R" /> <match no="3"/></suggestion>.</message>
            <url>https://ru.wikipedia.org/wiki/%D0%98%D0%BC%D1%8F_%D1%87%D0%B8%D1%81%D0%BB%D0%B8%D1%82%D0%B5%D0%BB%D1%8C%D0%BD%D0%BE%D0%B5#.D0.A1.D0.BA.D0.BB.D0.BE.D0.BD.D0.B5.D0.BD.D0.B8.D0.B5_.D0.B8.D0.BC.D1.91.D0.BD_.D1.87.D0.B8.D1.81.D0.BB.D0.B8.D1.82.D0.B5.D0.BB.D1.8C.D0.BD.D1.8B.D1.85</url>
            <short>Склоняются все слова.</short>
            <example correction='ста двадцати пяти'>Скорость машины составляла около <marker>ста двадцать пяти</marker> километров в час.</example>
            <example>ста двадцати пяти</example>
         </rule>
         <rule>
            <pattern>
                <token postag='NumC:.*' postag_regexp='yes'><exception postag='NumC:R'></exception></token>
                <token postag='NumC:R' ></token>
                <token postag='NumC:R'></token>
            </pattern>
            <message>При склонении количественных имён числительных изменяются все слова и все части сложных слов: <suggestion><match no="1" postag_regexp="yes" postag="NumC:.*" postag_replace="NumC:R" /> <match no="2" /> <match no="3"/></suggestion>.</message>
            <url>https://ru.wikipedia.org/wiki/%D0%98%D0%BC%D1%8F_%D1%87%D0%B8%D1%81%D0%BB%D0%B8%D1%82%D0%B5%D0%BB%D1%8C%D0%BD%D0%BE%D0%B5#.D0.A1.D0.BA.D0.BB.D0.BE.D0.BD.D0.B5.D0.BD.D0.B8.D0.B5_.D0.B8.D0.BC.D1.91.D0.BD_.D1.87.D0.B8.D1.81.D0.BB.D0.B8.D1.82.D0.B5.D0.BB.D1.8C.D0.BD.D1.8B.D1.85</url>
            <short>Склоняются все слова.</short>
            <example correction='ста двадцати пяти'>Скорость машины составляла около <marker>сто двадцати пяти</marker> километров в час.</example>
            <example>ста двадцати пяти</example>
         </rule>  
         <rule>
            <pattern>
                <token negate_pos="yes"  postag='NumC:.*' postag_regexp='yes'></token>
                <marker>
                <token postag='NumC:.*' postag_regexp='yes'><exception postag='NumC:R'></exception></token>
                <token skip="1" postag='NumC:R'><exception  scope="next" postag_regexp="yes" postag='NumC:.*'></exception></token>
                </marker>
            </pattern>
            <message>При склонении количественных имён числительных изменяются все слова и все части сложных слов: <suggestion><match no="2" postag_regexp="yes" postag="NumC:.*" postag_replace="NumC:R" /> <match no="3"/></suggestion>.</message>
            <url>https://ru.wikipedia.org/wiki/%D0%98%D0%BC%D1%8F_%D1%87%D0%B8%D1%81%D0%BB%D0%B8%D1%82%D0%B5%D0%BB%D1%8C%D0%BD%D0%BE%D0%B5#.D0.A1.D0.BA.D0.BB.D0.BE.D0.BD.D0.B5.D0.BD.D0.B8.D0.B5_.D0.B8.D0.BC.D1.91.D0.BD_.D1.87.D0.B8.D1.81.D0.BB.D0.B8.D1.82.D0.B5.D0.BB.D1.8C.D0.BD.D1.8B.D1.85</url>
            <short>Склоняются все слова.</short>
           <example correction='двадцати пяти'>Скорость машины составляла около <marker>двадцать пяти</marker> километров в час.</example>
           <example>двадцати пяти</example>
         </rule>   
        </rulegroup>
        <rule id="grammar_bolee_interesnee" name="Грамматические ошибки «более (менее) интереснее, ...»">
            <pattern>
                <token regexp="yes">более|менее</token>
                <token postag="ADJ_Sup"><exception  postag="ADJ:.*:.*" postag_regexp="yes"></exception><exception>уже</exception></token>
            </pattern>
            <message>Грамматическая ошибка: <suggestion><match no="1" /> <match no="2" postag_regexp="yes" postag="ADJ" postag_replace="ADJ:.*:Nom" /></suggestion>.</message>
            
            <short>Грамматическая ошибка.</short>
            <example correction="более умная|более умное|более умные|более умный"><marker>более умнее</marker></example>
            <example>более интересный</example>
            <example>умнее</example>
        </rule>
       
         <rule id="grammar_nemnogo_blednovat" name="Грамматические ошибки «немного бледноват»">
            <pattern>
                <token regexp="yes">немного|слегка|чуть-чуть</token>
                <token postag="ADJ_Short:.*" postag_regexp="yes" regexp="yes">(.*)(оват)</token>
            </pattern>
            <message>Грамматическая ошибка: <suggestion><match no="2" /></suggestion>.</message>
            
            <short>Грамматическая ошибка.</short>
            <example correction="бледноват">Мальчик <marker>немного бледноват</marker>.</example>
            <example>Мальчик немного бледный.</example>
            <example>Мальчик бледноват</example>
        </rule>
       
          <rule id="prosit_proshenija" name="Выражение «просить прощения»">
            <pattern>
                <token inflected="yes">просить</token>
                <token>прощение</token>
            </pattern>
            <message>Правильно: <suggestion>\1 прощения</suggestion>.</message>         
            <short>Правильно: «просить прощения».</short>
            <example correction="просил прощения">Он <marker>просил прощение</marker>.</example>
      
        </rule>  
           
        <rule id="skuchat_za" name="Грамматические ошибки «скучать за ... »">
            <pattern>
                <token inflected="yes">скучать</token>
                <token>за</token>
            </pattern>
            <message>Скорей всего требуется предлог «о» или «по».</message>         
            <short>Нужен предлог «о» или «по».</short>
            <example correction=""><marker>Скучаю за</marker> другом.</example>
            <example>Скучаю по другу.</example>
        </rule>
        
         <rule id="oplachivat_prep" name="Грамматические ошибки «оплачивать за ... »">
            <pattern>
                <token inflected="yes" regexp="yes">оплатить|оплачивать<exception postag_regexp="yes" postag="PT:.*"></exception></token>
                <token postag="PREP">за</token>      <!--     <token postag="PREP"></token>  -->
            </pattern>
            <message>Предлог не нужен.</message>         
            <short>Предлог не нужен.</short>
            <example correction=""><marker>Оплатить за</marker> проезд.</example>
            <example>Оплачивать проезд.</example>
            <example>Счёт должен быть оплачен к первому числу следующего месяца.</example>
            <example>Покупатель оплачивает товар  на условиях, предусмотренных настоящим договором.</example>           
        </rule>
      
         <rulegroup id="rugat_rugatsja" name="Грамматические ошибки «ругать/ругаться + ...»">
           <rule>
             <pattern>
                <token inflected="yes">ругать</token>
                <token postag="PREP"></token>
            </pattern>
            <message>Предлог не нужен.</message>         
            <short>Предлог не нужен.</short>
            <example correction="">Тренер <marker>ругал на</marker> футболиста.</example>
            <example>Тренер ругал футболиста.</example>
          </rule>
          <rule>
             <pattern>
                <token inflected="yes" >ругаться</token>
                <token>на</token>
            </pattern>
            <message>В данном контексте предлог «на» недопустим. Возможная замена - использовать предлог «с/со» или глагол «ругать» без предлога.</message>         
            <short>Требуется предлог «с/со».</short>
            <example correction="">Тренер <marker>ругался на</marker> футболиста.</example>
            <example>Тренер ругался с футболистом.</example>
          </rule>
        </rulegroup>
        <rulegroup id="udivlyatsja_na" name="Грамматические ошибки «удивляться на ...»">
          <rule>
             <pattern>
                <token inflected="yes" >удивляться</token>
                <token>на</token>
            </pattern>
            <message>В данном контексте предлог «на» недопустим.</message>         
            <short>Предлог не нужен.</short>
            <example correction="">Я <marker>удивляюсь на</marker> тебя.</example>
            <example>Я тебе удивляюсь.</example>
          </rule>
        </rulegroup>
         <rulegroup  id="znat_cenu" name="Грамматические ошибки «знать цену ...»">
           <rule>
             <pattern>
                <token inflected="yes">знать</token>
                <token>цену</token>
                <token postag_regexp="yes" postag="NN:.*:.*:R"></token>
            </pattern>
            <message>Грамматическая ошибка: <suggestion><match no="1" /> <match no="2" /> <match no="3" postag_regexp="yes" postag="NN:(.*):(.*):R" postag_replace="NN:$1:$2:D" /></suggestion>.</message>
            
            <short>Грамматическая ошибка.</short>
            <example correction="знал цену слову">Он <marker>знал цену слова</marker>.</example>
            <example>Он знал цену слову.</example>
          </rule>
          <rule>
             <pattern>
                <token inflected="yes">знать</token>
                <token>цену</token>
                <token postag_regexp="yes" postag="PADJ:.*:.*|ADJ:.*:.*"></token>
                <token postag_regexp="yes" postag="NN:.*:.*:R"></token>
            </pattern>
            <message>Грамматическая ошибка: <suggestion><match no="1" /> <match no="2" /> <match no="3" /> <match no="4" postag_regexp="yes" postag="NN:(.*):(.*):R" postag_replace="NN:$1:$2:D" /></suggestion>.</message>
            
            <short>Грамматическая ошибка.</short>
            <example correction="знала цену своей красоте">Она <marker>знала цену своей красоты</marker>.</example>
            <example>Она знала цену своей красоте.</example>
          </rule>
          <!--  возможно много ложных срабатываний из-за двусмысленности фразы
          <rule>
             <pattern>
                <token inflected="yes">знать</token>
                <token>её</token>               
                <token>цену</token>
               
            </pattern>
            <message>Грамматическая ошибка: <suggestion><match no="1" /> ей <match no="3" /></suggestion>.</message>
            
            <short>Грамматическая ошибка.</short>
            <example correction="знают ей цену">Они <marker>знают её цену</marker>.</example>
            <example>Они знают eй цену.</example>
          </rule>    
          -->
        </rulegroup>
                     
        <rule id="grammar_blagodarja_dat" name="«Благодаря» + дательный падеж">
            <pattern>
                <token>благодаря</token>
                <token postag_regexp="yes"  postag="NN:.*:.*:R"><exception  postag="NN:.*:.*:D" postag_regexp="yes"></exception></token>
            </pattern>
            <message>Требуется дательный падеж: <suggestion><match no="1"/> <match no="2" postag_regexp="yes" postag="NN:(.*):(.*):R" postag_replace="NN:($1):($2):D" /></suggestion>.</message>
            
            <short>Дательный падеж.</short>
            <example correction="Благодаря предупреждению|Благодаря предупрежденью"><marker>Благодаря предупреждения</marker> мы избежали неприятностей.</example>
            <example>Благодаря своевременному предупреждению мы избежали неприятностей.</example>
            <example>Благодаря предупреждению мы избежали неприятностей.</example>
        </rule>  
         <rule id="grammar_soobrazno_dat" name="«Сообразно» + дательный падеж">
            <pattern>
                <token>сообразно</token>
                <token postag_regexp="yes"  postag="NN:.*:.*:R"><exception  postag="NN:.*:.*:D" postag_regexp="yes"></exception></token>
            </pattern>
            <message>Требуется дательный падеж: <suggestion><match no="1"/> <match no="2" postag_regexp="yes" postag="NN:(.*):(.*):R" postag_replace="NN:($1):($2):D" /></suggestion>.</message>
            
            <short>Дательный падеж.</short>
            <example correction="сообразно взглядам">Он ведёт себя <marker>сообразно взглядов</marker> общества.</example>
            <example>Он ведёт себя сообразно взглядам.</example>
        </rule>  
        
        <rule id="grammar_v_sootvetstvii" name="«В соответствии с»">
            <pattern>
                <token>в</token>
                <token>соответствии</token>
                <token postag_regexp="yes"  postag="NN:.*:.*:D"><exception  postag="NN:.*:.*:T" postag_regexp="yes"></exception></token>
            </pattern>
            <message>Грамматическая ошибка: <suggestion><match no="1"/> <match no="2"/> с <match no="3" postag_regexp="yes" postag="NN:(.*):(.*):D" postag_replace="NN:($1):($2):T" /></suggestion>.</message>     
            <short>Грамматическая ошибка.</short>
            <example correction="в соответствии с графиком">Отпуск предоставляется <marker>в соответствии графику</marker>.</example>
            <example>Отпуск предоставляется в соответствии с графиком.</example>
        </rule> 
        <rule id="grammar_uverennost_v" name="«Уверенность в ...»">
            <pattern>
                <token>уверенность</token>
                <token>в</token>
                <token postag_regexp="yes"  postag="NN:.*:.*:V"><exception  postag="NN:.*:.*:P" postag_regexp="yes"></exception><exception>том</exception></token>
            </pattern>
            <message>Грамматическая ошибка: <suggestion><match no="1"/> <match no="2"/> <match no="3" postag_regexp="yes" postag="NN:(.*):(.*):V" postag_replace="NN:($1):($2):P" /></suggestion>.</message>     
            <short>Грамматическая ошибка.</short>
            <example correction="уверенность в силах"><marker>уверенность в силы</marker>.</example>
            <example>уверенность в силах</example>
        </rule> 
        
         <rulegroup id="toska_toskovat" name="«Тоска/тосковать + ...»">
           <rule>    
            <pattern>
                <token inflected="yes">тоска</token>
                <token>по</token>
                <token postag_regexp="yes"  postag="NN:.*:.*:P"><exception  postag="NN:.*:.*:D" postag_regexp="yes"></exception></token>
            </pattern>
            <message>Грамматическая ошибка: <suggestion><match no="1"/> <match no="2"/> <match no="3" postag_regexp="yes" postag="NN:(.*):(.*):P" postag_replace="NN:$1:$2:D" /></suggestion>.</message>     
            <short>Грамматическая ошибка.</short>
            <example correction="Тоска по дому"><marker>Тоска по доме</marker>.</example>
            <example>Тоска по дому.</example>
           </rule>
           <rule>    
            <pattern>
                <token inflected="yes">тосковать</token>
                <token>по</token>
                <token postag_regexp="yes"  postag="NN:.*:.*:P"><exception  postag="NN:.*:.*:D" postag_regexp="yes"></exception></token>
            </pattern>
            <message>Грамматическая ошибка: <suggestion><match no="1"/> <match no="2"/> <match no="3" postag_regexp="yes" postag="NN:(.*):(.*):P" postag_replace="NN:$1:$2:D" /></suggestion>.</message>     
            <short>Грамматическая ошибка.</short>
            <example correction="Тосковать по дому"><marker>Тосковать по доме</marker>.</example>
            <example>Тосковать по дому.</example>
           </rule>
        </rulegroup>
           
        <rulegroup default="on" id="Soglasovanie_ADJ_NN" name="Согласование прилагательного с существительным">
	        <antipattern>
		        <marker>
			        <token case_sensitive="yes" regexp="yes">[А-Я].+<exception postag="CONJ|PREP" postag_regexp="yes" /></token>
			        <token case_sensitive="yes" regexp="yes">[А-Я].+<exception postag="CONJ|PREP" postag_regexp="yes" /></token>
		        </marker>
	        </antipattern>
	        <antipattern>
		        <marker>
			        <token case_sensitive="yes" regexp="yes">[А-Я].*[А-Я].*</token>
		        </marker>
	        </antipattern>
<<<<<<< HEAD
	        <antipattern>
		        <token regexp="yes">&human;</token>
		        <marker>
			        <token postag="(NN|NNN):.*:(Nom|R)"
			               postag_regexp="yes" />
		        </marker>
	        </antipattern>
	        <antipattern>
		        <token regexp="yes">&time;</token>
		        <marker>
			        <token postag="(NN|NNN):.*:*"
			               postag_regexp="yes" />
		        </marker>
	        </antipattern>
	        <antipattern>
		        <token regexp="yes">&human;</token>
		        <marker>
			        <token postag="(NN|NNN):.*:T|ADV"
			               postag_regexp="yes">
				        <exception postag="(NN|NNN):.*:T|ADV"
				                   postag_regexp="yes" negate_pos='yes'/> 
			        </token>
		        </marker>
	        </antipattern>

	        <antipattern>
		        <marker>
			        <token regexp="yes" postag="ADJ:.*"
			               postag_regexp="yes">&nation;</token>
		        </marker>
	        </antipattern>
	        <antipattern>		        
		        <marker>
			        <token postag="(NN|NNN):.*" postag_regexp="yes"
			               regexp="yes">&dual;</token>
		        </marker>
	        </antipattern> <!-- TODO remove after adding PL tags -->

	        <antipattern>
		        <marker>
			        <token postag="VB:INF" />
			        <token postag="ADJ:.*"
			               postag_regexp="yes"/>
			        <token postag="(NN|NNN):.*"
			               postag_regexp="yes"/>			        
		        </marker>
	        </antipattern>

	        <antipattern>
		        <marker>
			        <token postag="VB:.*" postag_regexp="yes"/>
			        <token postag="ADJ:(Masc|Fem|Neut):T" postag_regexp="yes"/>
			        <token postag="(NN|NNN):.*:Sin:V" postag_regexp="yes"/>
		        </marker>
	        </antipattern>
	        <antipattern>
		        <marker>
			        <token postag="VB:.*" postag_regexp="yes" />
			        <token postag="ADJ:PL:T"/>
			        <token postag="(NN|NNN):.*:PL:V" postag_regexp="yes"/>
		        </marker>
	        </antipattern>
	        <antipattern>
		        <marker>
			        <token postag="VB:.*" postag_regexp="yes"/>
			        <token postag="ADV"/>
			        <token postag="ADJ:(Masc|Fem|Neut):T" postag_regexp="yes"/>
			        <token postag="(NN|NNN):.*:Sin:V" postag_regexp="yes"/>
		        </marker>
	        </antipattern>
	        <antipattern>
		        <marker>
			        <token postag="VB:.*" postag_regexp="yes" />
			        <token postag="ADV"/>
			        <token postag="ADJ:PL:T"/>
			        <token postag="(NN|NNN):.*:PL:V" postag_regexp="yes"/>
		        </marker>
	        </antipattern>
	        <!-- "Нам объявят необходимым запрет на спиртное." -->
	        <!-- Нам объявят необходимыми игры на свежем воздухе. -->
	        <!-- Делала политически невозможной отмену единожды данных им законом прав -->
	        <antipattern>
		        <token postag="PT:.*:PL:.*" postag_regexp="yes" skip="2">
			        <exception scope="next" regexp="yes">[«»",]</exception>
		        </token>
			        <token postag="ADJ:PL:T"/>
		        <marker>
			        <token postag="(NN|NNN):.*" postag_regexp="yes"/>
		        </marker>
	        </antipattern>

	        <antipattern>
		        <token postag="PT:.*:.*" postag_regexp="yes" skip="2">
			        <exception postag=".*:PL:.*" postag_regexp="yes"/>
			        <exception scope="next"  regexp="yes">[«»",]</exception>
		        </token>
		        <token postag="ADJ:*:T" postag_regexp="yes">
			        <exception postag=".*:PL:.*" postag_regexp="yes"/>
		        </token>
		        <marker>
			        <token postag="(NN|NNN):.*" postag_regexp="yes"/>
		        </marker>
	        </antipattern>

	        <antipattern>
		        <marker>
			        <token postag="ADJ:*:V" postag_regexp="yes"/>
		        </marker>
			        <token postag="(NN|NNN):.*:D" postag_regexp="yes"/>
	        </antipattern>
	        <!-- подконтрольный правительствам -->
	        
	        <rule  id="Unify_Adj_NN_number">  <!-- sdf -->
		        <antipattern>
			        <token regexp="yes">&human;</token>
			        <marker>
				        <token postag="(NN|NNN):.*:T"
				               postag_regexp="yes">
					        <exception postag="(NN|NNN):.*:T"
					                   postag_regexp="yes" negate_pos='yes'/> 
				        </token>
			        </marker>
		        </antipattern>
=======
	        <rule>   <!-- id="Unify_Adj_NN_number" -->
>>>>>>> b900ae98
		        <pattern>
			        <marker>
				        <unify negate="yes">
					        <feature id="number"/>
					        <token postag="ADJ:.*|ADJ_Com:.*"
					               postag_regexp="yes">
						        <exception scope="previous"
						                   regexp="yes">,|и|-|—</exception>
						        <exception postag="ADJ:.*:T|ADV|PT:.*|NN:.*"
						                   postag_regexp='yes'/>
						        <exception regexp="yes">полн.*|выходн(ых|ые)|средн.*|арифметическ(ое|ие)|зернов.*|животных|основн.*|легких|лёгких|позднее|поминальное</exception>
					        </token>
					        <token postag="(NN|NNN):.*" postag_regexp="yes">
						        <exception postag="CONJ|PREP" postag_regexp="yes" />
						        <exception regexp="yes">друг|уже|были|дай|гей</exception>
					        </token>
				        </unify>				        
			        </marker>
			        <token>
				        <exception regexp="yes">и|[«»",]</exception>
				        <exception postag="NN:.*" postag_regexp="yes"/>
			        </token>
		        </pattern>

		        <message>Прилагательное не согласуется с
		        существительным по числу:
		        </message>
		        <short>Грамматическая ошибка в согласовании числа.</short>
		        <example>Крепкие столы.</example>
		        <example>Суеверие — это религия слабых духом.</example>
		        <example>Счастливые часов не наблюдают.</example>
		        <example>Смелого пуля боится.</example>
		        <example>Быть умным Николаю мешала лень.</example>
		        <example>Делала политически невозможной отмену единожды данных им законом прав.</example>
		        <example>Этот экспорт, полностью подконтрольный правительствам стран мира, стремительно рос.</example>
		        <example>Нам объявят необходимым запрет на спиртное.</example>
		        <example>Нам объявят необходимыми игры на свежем воздухе.</example>
		        <example>Для оставшихся неготовыми лодок соорудили бокс.</example>
		        <example>Для оставшейся неготовой лодки соорудили бокс.</example>
		        <example>Умные уже тут.</example>
		        <example>Мы чужие друг другу.</example>
		        <example>Белый стул.</example>
		        <example>Больных гриппом просим не входить.</example>
		        <example>Если загорелся зелёный машинам, то можно ехать.</example>
		        <example>Преподавать русский инострацам сложно.</example>
		        <example>Корзина была полная ягод.</example>
		        <example>Воспользуемся средним чисел а и б.</example>
		        <example>После выходных работник смотрелся не важно.</example>
		        <example correction=""><marker>Железные кровать</marker>.</example>
                <example>Вдали виднелись красивые сосны.</example>
                <example correction="">Вдали виднелись <marker>красивые ёлка</marker>.</example>
                <example>Мебель сделана из красивой сосны.</example>
                <example correction="">Столы сделаны из <marker>красивой сосен</marker>.</example>
	        </rule>

<<<<<<< HEAD
	        <rule  id="Unify_Adj_NN_gender">
=======
	        <rule>  <!--    id="Unify_Adj_NN_gender"   --> 
>>>>>>> b900ae98
		        <pattern>
			        <marker>
				        <unify negate="yes">
					        <feature id="gender"/>
					        <token postag="ADJ:.*|ADJ_Com:.*"
					               postag_regexp="yes">
						        <exception scope="previous"
						                   regexp="yes">,|-|—</exception>
						        <exception
						            postag="ADJ:.*:T|ADV|PT:.*|NN:.*|ADJ_Sup"
						            postag_regexp="yes"/>
						        <exception regexp="yes">полн.*|выходн(ых|ые)|средн.*|арифметическ(ое|ие)|подобн.*|отличн.*|книжном|продуктовом|праздную|вещей|мобильного</exception>
						        <exception case_sensitive="yes">Божию</exception>
					        </token>
					        <token postag="(NN|NNN):.*" postag_regexp="yes">
						        <exception postag="CONJ|PREP|ADV|ADJ:.*" postag_regexp="yes" />
						        <exception regexp="yes">друг|уже|уж|при|после|весь|мировой|молодой|куплю|байке|лажа|лазанью|были|дай|гей</exception>
						        <exception case_sensitive="yes">Tом</exception>
					        </token>
				        </unify>				        
			        </marker>
			        <token>
				        <exception regexp="yes">и|[«»",]</exception>
				        <exception postag="NN:.*" postag_regexp="yes"/>
			        </token>
		        </pattern>
		        <message>Прилагательное не согласуется с
		        существительным по роду:
		        </message>
		        <example>Крепкие столы.</example>
		        <example>Суеверие — это религия слабых духом.</example>
		        <example>Счастливые часов не наблюдают.</example>
		        <example>Смелого пуля боится.</example>
		        <example>Быть умным Николаю мешала лень.</example>
		        <example>Делала политически невозможной отмену единожды данных им законом прав.</example>
		        <example>Этот экспорт, полностью подконтрольный правительствам стран мира, стремительно рос.</example>
		        <example>Нам объявят необходимым запрет на спиртное.</example>
		        <example>Нам объявят необходимыми игры на свежем воздухе.</example>
		        <example>Для оставшихся неготовыми лодок соорудили бокс.</example>
		        <example>Для оставшейся неготовой лодки соорудили бокс.</example>
		        <example>Крепкий стол.</example>
		        <example>Крепкая ограда.</example>
		        <example>Умные уже тут.</example>
		        <example>Мы чужие друг другу.</example>
		        <example>Белый стул.</example>
		        <example>Больных гриппом просим не входить.</example>
		        <example>Если загорелся зелёный машинам, то можно ехать.</example>
		        <example>Если загорелся зелёный кошке, то ехать нельзя.</example>
		        <example>Преподавать русский инострацам сложно.</example>
		        <example>Корзина была полная ягод.</example>
		        <example>Воспользуемся средним чисел а и б.</example>
		        <example>После выходных работник смотрелся не важно.</example>
		        <example correction=""><marker>Железный кровать</marker>.</example>
               <example>Вдали виднелись красивые сосны.</example>
                <example correction="">Вдали виднелись <marker>красивый ёлка</marker>.</example>
                <example>Мебель сделана из красивой сосны.</example>
                <example correction="">Столы сделаны из <marker>красивая деревьев</marker>.</example>
                <example correction=""><marker>Твердолобая тори</marker>.</example>
                <example>Был построен добротный дом.</example>
                <example correction="">Был построен <marker>добротная дом</marker>.</example>
                <example>Пушистая кошка грелась на солнышке.</example>
                <example correction="">Эта <marker>пушистое кошка</marker> грелась.</example>
                <example>Вдали виднелось синее небо.</example>
                <example correction="">Вдали виднелось <marker>синий небо</marker>.</example>
	        </rule>

<<<<<<< HEAD

	        <rule  id="Unify_Adj_NN_case">
		        <antipattern>
=======
<!-- <rule id="test" name="test"> -->
<!-- 	<pattern> -->
<!-- 		<token postag="ADJ:.*:T" postag_regexp='yes'> -->
<!-- 			<exception postag="ADJ:.*:T" -->
<!-- 			           postag_regexp='yes' negate_pos='yes'/> -->
<!-- 		</token> -->
<!-- 		<token postag="(NN|NNN):.*:Nom" postag_regexp='yes' /> -->
<!-- 	</pattern> -->
<!-- 	<message>Test</message> -->
<!-- 	<example correction="">Ставшие <marker>хрестоматийными слова</marker> «Природой здесь нам суждено в Европу прорубить окно», которые А. С. Пушкин вкладывает в уста Петра I — лишь риторически эффектная фраза.</example> -->
<!-- </rule> -->
	        <rule>   <!-- id="Unify_Adj_NN_case" -->
		        <antipattern> <!-- begin problematic antipattern -->
>>>>>>> b900ae98
				        <token postag="ADJ:.*:T" postag_regexp='yes'>
					        <exception postag="ADJ:.*:T"
					                   postag_regexp='yes' negate_pos='yes'/>
				        </token>
                    <marker>
				        <token postag="(NN|NNN):.*:Nom" postag_regexp='yes' />
			        </marker>
		        </antipattern>
		        <antipattern>
			        
				        <token postag="ADJ:.*:T" postag_regexp='yes'>
					        <exception postag="ADJ:.*:T"
					                   postag_regexp='yes' negate_pos='yes'/>
				        </token>
                    <marker>
				        <token postag="(NN|NNN):.*:Nom" postag_regexp='yes' />
			        </marker>
		        </antipattern>
		        
		        <antipattern>
			        <marker>
				        <token inflected="yes" postag="ADJ:.*:Nom"
				               postag_regexp='yes'>cвойственный</token>
				        <token postag="(NN|NNN):.*:D" postag_regexp='yes' />
			        </marker>
		        </antipattern>
		        
		        <antipattern>
			        <marker>
				        <token>,</token>
				        <token>а</token>
				        <token>позднее</token>
			        </marker>
		        </antipattern>
		        <pattern>
			        <marker>
				        <unify negate="yes">
					        <feature id="case"/>
					        <token postag="ADJ:.*|ADJ_Com:.*"
					               postag_regexp="yes">
						        <exception scope="previous"
						                   regexp="yes">,|-|—</exception>
						        <exception postag="PT:.*|ADV|NN:.*" postag_regexp="yes" />
						        <exception regexp="yes">полн.*|выходн(ых|ые)|средн.*|арифметическ(ое|ие)|подобн.*|отличн.*|книжном|продуктовом|праздную|вещей|возможным|невозможным|собственн(ом|ый)|активн(ым|ыми)|сборной|большее|меньшее</exception>
						        <exception postag="ADJ:Masc:.*"
						                   postag_regexp="yes" regexp="yes">
							        &color;|мобильн.*
						        </exception>
						        <exception case_sensitive="yes">Божию</exception>
					        </token>
					        <token postag="NN:.*|NNN:.*" postag_regexp="yes">
						        <exception regexp="yes">друг|уже|уж|при|после|весь|мировой|молодой|куплю|байке|лажа|лазанью</exception>
						        <exception postag="VB:.*|CONJ|PREP|ADV|ADJ:.*" postag_regexp="yes" />
						        <!-- Слова без буквы ё имеют неправильный падеж -->
						        <exception regexp="yes">жилье|белье|щеткой|стерней|сырье</exception>
						        <exception case_sensitive="yes">Tом</exception>
					        </token>
				        </unify>				        
			        </marker>
			        <token>
				        <exception regexp="yes">[«»",]</exception>
				        <exception postag="NN:.*" postag_regexp="yes"/>
				        <exception>щеткой</exception>
			        </token>
		        </pattern>
		        <message>Прилагательное не согласуется с
		        существительным по падежу:
		        </message>
		        <example>Ставшие хрестоматийными слова «Природой здесь нам суждено в Европу прорубить окно», которые А. С. Пушкин вкладывает в уста Петра I — лишь риторически эффектная фраза.</example>
		        <example correction="">Я терпеть не могу эту <marker>глупою женщину</marker>.</example>
		        <example>Среди них наибольшей известностью пользовались простые шутки.</example>
		        <example>Среди них большей известностью пользовались простые шутки.</example>
		        <example>Крепкие столы.</example>
		        <example>Суеверие — это религия слабых духом.</example>
		        <example>Счастливые часов не наблюдают.</example>
		        <example>Смелого пуля боится.</example>
		        <example>Быть умным Николаю мешала лень.</example>
		        <example>Делала политически невозможной отмену единожды данных им законом прав.</example>
		        <example>Этот экспорт, полностью подконтрольный правительствам стран мира, стремительно рос.</example>
		        <example>Нам объявят необходимым запрет на спиртное.</example>
		        <example>Нам объявят необходимыми игры на свежем воздухе.</example>
		        <example>Для оставшихся неготовыми лодок соорудили бокс.</example>
		        <example>Для оставшейся неготовой лодки соорудили бокс.</example>
		        <example>Крепкий стол.</example>
		        <example>Крепкая ограда.</example>
		        <example>Умные уже тут.</example>
		        <example>Мы чужие друг другу.</example>
		        <example>Белый стул.</example>
		        <example>Больных гриппом просим не входить.</example>
		        <example>Если загорелся зелёный машинам, то можно ехать.</example>
		        <example>Если загорелся зелёный кошке, то ехать нельзя.</example>
		        <example>Преподавать русский инострацам сложно.</example>
		        <example>Корзина была полная ягод.</example>
		        <example>Воспользуемся средним чисел а и б.</example>
		        <example>После выходных работник смотрелся не важно.</example>
		        <example correction=""><marker>Железная кроватью</marker>.</example>
                <example>Вдали виднелись красивые сосны.</example>
                <example correction="">Вдали виднелись <marker>красивой ёлка</marker>.</example>
                <example>Мебель сделана из красивой сосны.</example>
                <example>При императрице Екатерине Великой Россия успешно воевала с Турцией</example>
                <example>При Ярославе Мудром митрополит впервые был избран из числа русских священников</example>
                <example>В бассейне Нижней Таймыры есть такие объекты как Река Мамонта</example>
                <!-- <example correction="">Столы сделаны из <marker>красивых куски</marker> древесины.</example> -->
                <!-- <example correction="">Столы сделаны из <marker>красивых деревья</marker>.</example> -->
                <example>Был построен добротный дом.</example>
                <example correction="">Был построен <marker>добротный дому</marker>.</example>
                <example>Пушистая кошка грелась на солнышке.</example>
                <example correction="">Эта <marker>пушистая кошкой</marker> грелась.</example>
                <example>Вдали виднелось синее небо.</example>
                <example correction="">Вдали виднелось <marker>синее неба</marker>.</example>
                <example>Добротная усадьба.</example>
                <example correction=""><marker>Добротная усадьбе</marker>.</example>
                <example>Нет крепкого сна.</example>
                <example correction="">Нет <marker>крепкому сна</marker>.</example>
                <example>Вода стекала по мягкому жёлобу.</example>
                <example correction="">Вода стекала по <marker>мягкого жёлобу</marker>.</example>
                <example>Мы увидели бурной реку и стремительными рыб, идущих против течения.</example>
                <example>Они справились с бурной рекой</example>
                <example correction="">Они справились с <marker>бурную рекой</marker>.</example>
                <example>Они думали о родном доме.</example>
                <example correction="">Они думали о <marker>родного доме</marker>.</example>
	        </rule>
        </rulegroup>

        
        <rulegroup default="on" id="SoglasovaniePNN_Verb" name="Согласование подлежащего (местоимения) со сказуемым">
            <rule>
                
                <pattern>
                    <!--           Он (PNN:Masc)   VB:Past:Masc   -->
                    <token regexp="yes">он|этот|тот</token>
                    <token postag="VB:Past:.*" postag_regexp="yes"><exception postag="VB:Past:Masc"></exception><exception regexp="yes">был|была|было</exception><exception negate_pos="yes" postag_regexp="yes" postag="VB:Past:.*"></exception></token>
                </pattern>
                <message>Местоимение не согласуется с глаголом по роду: <suggestion><match no="1"></match> <match no="2" postag="VB:Past:.*" postag_regexp="yes" postag_replace="VB:Past:Masc"></match></suggestion></message>
                <url>http://ru.wikipedia.org/wiki/%D0%9C%D0%B5%D1%81%D1%82%D0%BE%D0%B8%D0%BC%D0%B5%D0%BD%D0%B8%D0%B5_%D0%B2_%D1%80%D1%83%D1%81%D1%81%D0%BA%D0%BE%D0%BC_%D1%8F%D0%B7%D1%8B%D0%BA%D0%B5</url>
                <short>Ошибка в согласовании по роду.</short>
                <example>Во дворе он грелся на солнышке.</example>
                <example correction="он грелся">Во дворе <marker>он грелась</marker> на солнышке.</example>
            </rule>
            
            
            <rule>
                
                <pattern>
                    <!--          она (PNN:Fem)   VB:Past:Fem    -->
                    <token  regexp="yes">она|эта|та</token>
                    <token postag="VB:Past:.*" postag_regexp="yes"><exception postag="VB:Past:Fem"></exception><exception regexp="yes">был|была|было</exception><exception negate_pos="yes" postag_regexp="yes" postag="VB:Past:.*"></exception></token>
                </pattern>   
                <message>Местоимение не согласуется с глаголом по роду: <suggestion><match no="1"></match> <match no="2" postag="VB:Past:.*" postag_regexp="yes" postag_replace="VB:Past:Fem"></match></suggestion></message>
                <url>http://ru.wikipedia.org/wiki/%D0%9C%D0%B5%D1%81%D1%82%D0%BE%D0%B8%D0%BC%D0%B5%D0%BD%D0%B8%D0%B5_%D0%B2_%D1%80%D1%83%D1%81%D1%81%D0%BA%D0%BE%D0%BC_%D1%8F%D0%B7%D1%8B%D0%BA%D0%B5</url>
                <short>Ошибка в согласовании по роду.</short>
                <example>Она грелась на солнышке.</example>
                <example correction="Она грелась"><marker>Она грелся</marker> на солнышке.</example>
            </rule>
            
            <rule>
                
                <pattern>
                    <!--        оно   (PNN:Neut)   VB:Past:Neut    -->
                    <token>оно</token>
                    <token postag="VB:Past:.*" postag_regexp="yes"><exception postag="VB:Past:Neut"></exception><exception regexp="yes">был|была|было</exception><exception negate_pos="yes" postag_regexp="yes" postag="VB:Past:.*"></exception></token>
                </pattern>              
                <message>Местоимение не согласуется с глаголом по роду: <suggestion><match no="1"></match> <match no="2" postag="VB:Past:.*" postag_regexp="yes" postag_replace="VB:Past:Neut"></match></suggestion></message>
                <url>http://ru.wikipedia.org/wiki/%D0%9C%D0%B5%D1%81%D1%82%D0%BE%D0%B8%D0%BC%D0%B5%D0%BD%D0%B8%D0%B5_%D0%B2_%D1%80%D1%83%D1%81%D1%81%D0%BA%D0%BE%D0%BC_%D1%8F%D0%B7%D1%8B%D0%BA%D0%B5</url>
                <short>Ошибка в согласовании по роду.</short>
                <example>Оно готовилось на сковородке.</example>
                <example>Это была чудесная пьеса.</example>
                <example correction="Оно готовилось"><marker>Оно готовился</marker> на сковородке.</example>
            </rule>
            
            <rule>
                
                <pattern>
                    <!--        оно   (PNN:PL)   VB:Past:PL    -->
                    <token  regexp="yes">они|эти</token>
                    <token postag="VB:Past:.*" postag_regexp="yes"><exception postag="VB:Past:PL"></exception><exception regexp="yes">был|была|было</exception><exception negate_pos="yes" postag_regexp="yes" postag="VB:Past:.*"></exception></token>
                </pattern>       
                <message>Местоимение не согласуется с глаголом по числу: <suggestion><match no="1"></match> <match no="2" postag="VB:Past:.*" postag_regexp="yes" postag_replace="VB:Past:PL"></match></suggestion></message>
                <url>http://ru.wikipedia.org/wiki/%D0%9C%D0%B5%D1%81%D1%82%D0%BE%D0%B8%D0%BC%D0%B5%D0%BD%D0%B8%D0%B5_%D0%B2_%D1%80%D1%83%D1%81%D1%81%D0%BA%D0%BE%D0%BC_%D1%8F%D0%B7%D1%8B%D0%BA%D0%B5</url>
                <short>Ошибка в согласовании по числу.</short>
                <example>Они готовились на сковородке.</example>
                <example correction="Они готовились"><marker>Они готовился</marker> на сковородке.</example>
            </rule>
            
        </rulegroup>
        
        <rulegroup default="on" id="SoglasovanieNN_Verb" name="Согласование подлежащего (существительного) со сказуемым">
            <rule>
                <pattern>
                    <!--           NN:Masc:Sin:Nom   VB:Past:Masc   -->
                    <token postag="SENT_START" skip="-1"><exception scope="next" postag="NN:Fem:Sin:Nom"></exception><exception scope="next" postag="NN:Neut:Sin:Nom"></exception> <exception scope="next" postag_regexp="yes" postag="PNN:.*"></exception></token>           
                    <marker>
                        <token postag="NN:Masc:Sin:Nom"><exception negate_pos="yes" postag="NN:Masc:Sin:Nom"></exception></token>
                        <token postag="VB:Past:.*" postag_regexp="yes" skip="-1"><exception postag="VB:Past:Masc"></exception><exception postag="VB:Past:PL"></exception><exception negate_pos="yes" postag_regexp="yes" postag="VB:Past:.*"></exception> <exception scope="next" postag="NN:Fem:Sin:Nom"></exception><exception scope="next" postag="NN:Neut:Sin:Nom"></exception></token>
                    </marker>
                    <token regexp="yes">[.;]</token>
                </pattern>         
                <message>Существительное не согласуется с глаголом по роду: <suggestion><match no="2"></match> <match no="3" postag="VB:Past:.*" postag_regexp="yes" postag_replace="VB:Past:Masc"></match></suggestion></message>
                <url>http://ru.wikipedia.org/wiki/%D0%93%D0%BB%D0%B0%D0%B3%D0%BE%D0%BB_%D0%B2_%D1%80%D1%83%D1%81%D1%81%D0%BA%D0%BE%D0%BC_%D1%8F%D0%B7%D1%8B%D0%BA%D0%B5</url>
                <short>Ошибка в согласовании по роду.</short>
                <example>Во дворе кот грелся на солнышке.</example>
                <example correction="кот грелся">Во дворе <marker>кот грелась</marker> на солнышке.</example>
            </rule>
            
            <rule>
                
                <pattern>
                    <!--           NN:Fem:Sin:Nom   VB:Past:Fem    -->
                    <token postag="SENT_START" skip="-1"><exception scope="next" postag="NN:Masc:Sin:Nom"></exception><exception scope="next" postag="NN:Neut:Sin:Nom"></exception><exception scope="next" postag_regexp="yes" postag="PNN:.*"></exception></token>
                    <marker>
                        <token postag="NN:Fem:Sin:Nom"><exception negate_pos="yes" postag="NN:Fem:Sin:Nom"></exception></token>
                        <token postag="VB:Past:.*" postag_regexp="yes" skip="-1"><exception postag="VB:Past:Fem"></exception><exception postag="VB:Past:PL"></exception><exception negate_pos="yes" postag_regexp="yes" postag="VB:Past:.*"></exception><exception scope="next" postag="NN:Masc:Sin:Nom"></exception><exception scope="next" postag="NN:Neut:Sin:Nom"></exception></token>
                    </marker>
                    <token regexp="yes">[.;]</token>
                </pattern>                
                <message>Существительное не согласуется с глаголом по роду: <suggestion><match no="2"></match> <match no="3" postag="VB:Past:.*" postag_regexp="yes" postag_replace="VB:Past:Fem"></match></suggestion></message>
                <url>http://ru.wikipedia.org/wiki/%D0%93%D0%BB%D0%B0%D0%B3%D0%BE%D0%BB_%D0%B2_%D1%80%D1%83%D1%81%D1%81%D0%BA%D0%BE%D0%BC_%D1%8F%D0%B7%D1%8B%D0%BA%D0%B5</url>
                <short>Ошибка в согласовании по роду.</short>
                <example>Кошка грелась на солнышке.</example>
                <example correction="Кошка грелась"><marker>Кошка грелся</marker> на солнышке.</example>
            </rule>
            <!--           NN:Neut:Sin:Nom   VB:Past:Neut    -->
            <!--
            <rule>
                
                <pattern>                
                    <token postag="SENT_START" skip="-1"><exception scope="next" postag="NN:Masc:Sin:Nom"></exception><exception scope="next" postag="NN:Fem:Sin:Nom"></exception><exception scope="next" postag_regexp="yes" postag="PNN:.*"></exception></token>
                    <marker>
                        <token postag="NN:Neut:Sin:Nom"><exception negate_pos="yes" postag_regexp="yes" postag="NN:Neut:Sin:.*"></exception></token>
                        <token postag="VB:Past:.*" postag_regexp="yes" skip="-1"><exception postag="VB:Past:Neut"></exception><exception postag="VB:Past:PL"></exception><exception negate_pos="yes" postag_regexp="yes" postag="VB:Past:.*"></exception><exception scope="next" postag="NN:Fem:Sin:Nom"></exception><exception scope="next" postag="NN:Masc:Sin:Nom"></exception></token>
                    </marker>
                    <token regexp="yes">[.;]</token>
                </pattern>
                
                <message>Существительное не согласуется с глаголом по роду.
                    <suggestion><match no="2"></match> <match no="3" postag="VB:Past:.*" postag_regexp="yes" postag_replace="VB:Past:Neut"></match></suggestion>
                </message>
                <url>http://ru.wikipedia.org/wiki/%D0%93%D0%BB%D0%B0%D0%B3%D0%BE%D0%BB_%D0%B2_%D1%80%D1%83%D1%81%D1%81%D0%BA%D0%BE%D0%BC_%D1%8F%D0%B7%D1%8B%D0%BA%D0%B5</url>
                <short>Ошибка в согласовании по роду.</short>
                <example>Блюдо готовилось на сковородке.</example>
                <example correction="Кот грелся"><marker>Блюдо готовился</marker> на сковородке.</example>
            </rule>
            -->
            
            
            <!--           NN:.*:PL:Nom   VB:Past:PL  !!!!!!!!!!!!!!!!  -->
            <!--
           <rule>                  
                <pattern mark_from="1">
                    <token  postag="SENT_START" skip ="-1"><exception scope="next" postag_regexp="yes" postag="NN:.*:Sin:Nom" /><exception scope="next" postag_regexp="yes" postag="PNN:.*" /></token>
                    <token  postag="NN:.*:PL:Nom" postag_regexp="yes"></token>
                    <token  postag="VB:Past:.*"  postag_regexp="yes"><exception postag="VB:Past:PL" /><exception negate_pos="yes" postag_regexp="yes" postag="VB:Past:.*"  /></token>               
                </pattern>
                <message>Существительное не согласуется с глаголом по числу.
                    <suggestion><match no="2"></match> <match no="3" postag="VB:Past:.*" postag_regexp="yes" postag_replace="VB:Past:PL"></match></suggestion>
                </message>
                <url>http://ru.wikipedia.org/wiki/%D0%93%D0%BB%D0%B0%D0%B3%D0%BE%D0%BB_%D0%B2_%D1%80%D1%83%D1%81%D1%81%D0%BA%D0%BE%D0%BC_%D1%8F%D0%B7%D1%8B%D0%BA%D0%B5</url>
                <short>Ошибка в согласовании по числу.</short>
                <example>Коты грелись на солнышке.</example>
                <example correction="Кошка грелась"><marker>Коты грелся</marker> на солнышке.</example>
            </rule>
-->
     <!--          Оба + существительное + глагол  -->
           <rule>                  
                <pattern>
                    <token  regexp="yes">Об[ае]</token>
		    <token  postag="NN:.*:Sin:R" postag_regexp="yes"></token>
                    <token  postag="VB:Past:.*"  postag_regexp="yes"><exception postag="VB:Past:PL" /><exception negate_pos="yes" postag_regexp="yes" postag="VB:Past:.*"  /></token>               
                </pattern>
                <message>Существительное не согласуется с глаголом по числу: <suggestion><match no="1"></match> <match no="2"></match> <match no="3" postag="VB:Past:.*" postag_regexp="yes" postag_replace="VB:Past:PL"></match></suggestion></message>
                
                <short>Ошибка в согласовании по числу.</short>
                
                <example correction="Оба друга загорали"><marker>Оба друга загорало</marker> на солнышке.</example>
            </rule>

      <!--          Два + существительное + глагол  -->
<!--
           <rule>                  
                <pattern>
		  <marker>
                    <token  regexp="yes">два|три|четыре<exception scope="previous" postag_regexp="yes" postag="NN.*:.*:.*:Nom"></exception><exception scope="previous" postag_regexp="yes"  postag="PNN:.*:Nom:.*" ></exception><exception scope="previous" postag="PREP" ></exception></token>
		    <token  postag="NN:.*:Sin:R" postag_regexp="yes"></token>
                    <token  postag="VB:Past:.*"  postag_regexp="yes" skip="-1"><exception postag="VB:Past:PL" /><exception negate_pos="yes" postag_regexp="yes" postag="VB:Past:.*"  /><exception scope="next" postag_regexp="yes" postag="NN.*:.*:.*:Nom"></exception><exception scope="next" postag_regexp="yes"  postag="PNN:.*:Nom:.*" ></exception></token>               
                  </marker>
		    <token regexp="yes">[.;?!,]</token>
		</pattern>
                <message>Существительное не согласуется с глаголом по числу: <suggestion><match no="1"></match> <match no="2"></match> <match no="3" postag="VB:Past:.*" postag_regexp="yes" postag_replace="VB:Past:PL"></match></suggestion></message>
                
                <short>Ошибка в согласовании по числу.</short>
                
                <example correction="Три друга загорали"><marker>Три друга загорало</marker> на солнышке.</example>
            </rule>
-->
      <!--          Пять + существительное + глагол  -->
<!--
           <rule>                 
                <pattern>
		  <marker>
		    <token  regexp="yes" >пять|шесть|семь|восемь|девять|десять|одиннадцать|двенадцать|тринадцать|четырнадцать|пятнадцать|шестнадцать|семнадцать|восемнадцать|девятнадцать|двадцать|двое|трое|четверо|пятеро|шестеро|семеро<exception scope="previous" postag_regexp="yes" postag="NN.*:.*:.*:Nom"></exception><exception scope="previous" postag_regexp="yes"  postag="PNN:.*:Nom:.*" ></exception><exception scope="previous" postag="PREP" ></exception></token>
		    <token  postag="NN:.*:PL:R" postag_regexp="yes"></token>
                    <token  postag="VB:Past:.*"  postag_regexp="yes" skip="-1"><exception postag="VB:Past:PL" /><exception negate_pos="yes" postag_regexp="yes" postag="VB:Past:.*"  /><exception scope="next" postag_regexp="yes" postag="NN:.*:.*:Nom"></exception><exception scope="next" postag_regexp="yes" postag="NN.*:.*:.*:Nom"></exception><exception scope="next" postag_regexp="yes"  postag="PNN:.*:Nom:.*" ></exception></token>	
		  </marker>
		    <token regexp="yes">[.;?!,]</token>
		</pattern>
                <message>Существительное не согласуется с глаголом по числу: <suggestion><match no="1"></match> <match no="2"></match> <match no="3" postag="VB:Past:.*" postag_regexp="yes" postag_replace="VB:Past:PL"></match></suggestion></message>
                
                <short>Ошибка в согласовании по числу.</short>               
                <example correction="Пять друзей загорали"><marker>Пять друзей загорало</marker> на солнышке.</example>
            </rule>
-->


            <rule>
                
                <pattern>
                    <!--           NN:Masc:Sin:Nom   VB:Past:!PL   -->
                    <token postag="SENT_START" skip="-1"><exception scope="next" postag_regexp="yes" postag="NN:.*:PL:Nom"></exception><exception scope="next" postag_regexp="yes" postag="PNN:.*"></exception><exception scope="next" regexp = "yes" >и|или</exception></token>
                    <marker>
                        <token postag="NN:Masc:Sin:Nom"><exception negate_pos="yes" postag="NN:Masc:Sin:Nom"></exception><exception scope="previous" regexp="yes">и|,</exception></token>
                        <token postag="VB:Past:PL" skip="-1"><exception negate_pos="yes" postag="VB:Past:PL"></exception><exception scope="next" postag_regexp="yes" postag="NN:.*:PL:Nom"></exception></token>
                    </marker>
                    <token regexp="yes">[.;]</token>
                </pattern>    
                <message>Существительное не согласуется с глаголом по числу: <suggestion><match no="2"></match> <match no="3" postag="VB:Past:PL" postag_regexp="yes" postag_replace="VB:Past:Masc"></match></suggestion></message>
                <url>http://ru.wikipedia.org/wiki/%D0%93%D0%BB%D0%B0%D0%B3%D0%BE%D0%BB_%D0%B2_%D1%80%D1%83%D1%81%D1%81%D0%BA%D0%BE%D0%BC_%D1%8F%D0%B7%D1%8B%D0%BA%D0%B5</url>
                <short>Ошибка в согласовании по числу.</short>
                <example>Кот грелся на солнышке.</example>
                <example correction="Кот грелся"><marker>Кот грелись</marker> на солнышке.</example>
            </rule>
            <rule>
                
                <pattern>
                    <!--           NN:Fem:Sin:Nom   VB:Past:!PL   -->
                    <token postag="SENT_START" skip="-1"><exception scope="next" postag_regexp="yes" postag="NN:.*:PL:Nom"></exception><exception scope="next" postag_regexp="yes" postag="PNN:.*"></exception><exception scope="next" regexp = "yes" >и|или</exception></token>
                    <marker>
                        <token postag="NN:Fem:Sin:Nom"><exception negate_pos="yes" postag="NN:Fem:Sin:Nom"></exception><exception scope="previous" regexp="yes">и|,</exception></token>
                        <token postag="VB:Past:PL" skip="-1"><exception negate_pos="yes" postag="VB:Past:PL"></exception><exception scope="next" postag_regexp="yes" postag="NN:.*:PL:Nom"></exception></token>
                    </marker>
                    <token regexp="yes">[.;]</token>
                </pattern>     
                <message>Существительное не согласуется с глаголом по числу: <suggestion><match no="2"></match> <match no="3" postag="VB:Past:PL" postag_regexp="yes" postag_replace="VB:Past:Fem"></match></suggestion></message>
                <url>http://ru.wikipedia.org/wiki/%D0%93%D0%BB%D0%B0%D0%B3%D0%BE%D0%BB_%D0%B2_%D1%80%D1%83%D1%81%D1%81%D0%BA%D0%BE%D0%BC_%D1%8F%D0%B7%D1%8B%D0%BA%D0%B5</url>
                <short>Ошибка в согласовании по числу.</short>
                <example>Кошка грелась на солнышке.</example>
                <example correction="Кошка грелась"><marker>Кошка грелись</marker> на солнышке.</example>
            </rule>
            
            <!--           NN:Neut:Sin:.*   VB:Past:!PL   -->
            <!--           NN:Neut:Sin:Nom   VB:Past:!PL   -->
            <!--  
                <rule>
                <pattern>                          
                <token postag="SENT_START" skip="-1"><exception scope="next" postag_regexp="yes" postag="NN:.*:PL:Nom"></exception><exception scope="next" postag_regexp="yes" postag="PNN:.*"></exception><exception scope="next" regexp = "yes" >и|или</exception></token>
                    <marker>
                        <token postag="NN:Neut:Sin:Nom"><exception negate_pos="yes" postag_regexp="yes" postag="NN:Neut:Sin:.*"></exception><exception scope="previous" regexp="yes">и|,</exception></token>
                        <token postag="VB:Past:PL" skip="-1"><exception negate_pos="yes" postag="VB:Past:PL"></exception><exception scope="next" postag_regexp="yes" postag="NN:.*:PL:Nom"></exception></token>
                    </marker>
                    <token regexp="yes">[.;]</token>
                </pattern>
                
                <message>Существительное не согласуется с глаголом по числу.
                    <suggestion><match no="2"></match> <match no="3" postag="VB:Past:PL" postag_regexp="yes" postag_replace="VB:Past:Neut"></match></suggestion>
                </message>
                <url>http://ru.wikipedia.org/wiki/%D0%93%D0%BB%D0%B0%D0%B3%D0%BE%D0%BB_%D0%B2_%D1%80%D1%83%D1%81%D1%81%D0%BA%D0%BE%D0%BC_%D1%8F%D0%B7%D1%8B%D0%BA%D0%B5</url>
                <short>Ошибка в согласовании по числу.</short>
                <example>Блюдо готовилось на сковородке.</example>
                <example type="incorrect"><marker>Блюдо готовились</marker> на сковородке.</example>
            </rule>
            -->
        </rulegroup>
        
        <rulegroup default="off" id="Obobchajuchee_slovo" name="Согласование с обобщающим словом">
            
            <!--TO DO: добавить остальные падежи       -->

            <rule>
                <pattern>
                    
                    <!--           [NN:.*:.*:D]:  [NN:.*:.*:D] , [NN:.*:.*:D]      -->
                    <token postag="NN:.*:.*:D" postag_regexp="yes"><exception negate_pos="yes" postag="NN:.*:.*:D" postag_regexp="yes"></exception></token>
                    <token>:</token>
                    <marker>
                        <token postag="NN:.*:.*:.*" postag_regexp="yes"><exception postag="NN:.*:.*:D" postag_regexp="yes"></exception></token>
                        <token>,</token>
                        <token postag="NN:.*:.*:.*" postag_regexp="yes"><exception postag="NN:.*:.*:D" postag_regexp="yes"></exception></token>
                    </marker>
                </pattern>
                <message>Однородные члены не согласуется с обобщающим существительным по падежу: <suggestion><match no="3" postag="NN:(.*):(.*):.*" postag_regexp="yes" postag_replace="NN:$1:$2:D"></match><match no="4"></match> <match no="5" postag="NN:(.*):(.*):.*" postag_regexp="yes" postag_replace="NN:$1:$2:D"></match></suggestion></message>
                <url>http://ru.wikipedia.org/wiki/%D0%9E%D0%B1%D0%BE%D0%B1%D1%89%D0%B0%D1%8E%D1%89%D0%B5%D0%B5_%D1%81%D0%BB%D0%BE%D0%B2%D0%BE</url>
                <short>Ошибка в согласовании падежей.</short>
                <example>На конференции работали советы по секциям: физике, математике.</example>
                <example correction="химии, истории">На конференции работали  советы по секциям: <marker>химия, история</marker>.</example>
            </rule>
            
            <rule>
                <pattern>
                    
                    <!--           [NN:.*:.*:D]:  [NN:.*:.*:D] и [NN:.*:.*:D]      -->
                    <token postag="NN:.*:.*:D" postag_regexp="yes"><exception negate_pos="yes" postag="NN:.*:.*:D" postag_regexp="yes"></exception></token>
                    <token>:</token>
                    <marker>
                        <token postag="NN:.*:.*:.*" postag_regexp="yes"><exception postag="NN:.*:.*:D" postag_regexp="yes"></exception></token>
                        <token>и</token>
                        <token postag="NN:.*:.*:.*" postag_regexp="yes"><exception postag="NN:.*:.*:D" postag_regexp="yes"></exception></token>
                    </marker>
                    
                </pattern>
                <message>Однородные члены не согласуется с обобщающим существительным по падежу: <suggestion><match no="3" postag="NN:(.*):(.*):.*" postag_regexp="yes" postag_replace="NN:$1:$2:D"></match> <match no="4"></match> <match no="5" postag="NN:(.*):(.*):.*" postag_regexp="yes" postag_replace="NN:$1:$2:D"></match></suggestion></message>
                <url>http://ru.wikipedia.org/wiki/%D0%9E%D0%B1%D0%BE%D0%B1%D1%89%D0%B0%D1%8E%D1%89%D0%B5%D0%B5_%D1%81%D0%BB%D0%BE%D0%B2%D0%BE</url>
                <short>Ошибка в согласовании падежей.</short>
                <example>На конференции работали советы по секциям: физике и математике.</example>
                <example correction="химии и истории">На конференции работали  советы по секциям: <marker>химия и история</marker>.</example>
            </rule>
            
        </rulegroup>
        
        <rulegroup default="on" id="O_P_padeg" name="Предлоги и предложный падеж">
            <rule>
                <pattern case_sensitive="yes">
                    <token postag="SENT_START" skip="-1"><exception regexp="yes" scope="next">о|обо|об|в|во|при|по|на|и|или|но|да|О|Обо|Об|В|Во|При|По|На|И|Или|Но|Да</exception></token>
                    <marker>
                        <token postag="NN:.*:.*:P" postag_regexp="yes" regexp="yes">[а-яё].*<exception negate_pos="yes" postag="NN:.*:.*:P" postag_regexp="yes"></exception><exception regexp="yes" scope="previous">«|[\p{Punct}]|[\p{Digit}]*</exception></token>
                    </marker>
                </pattern>
                <message>Предложный падеж предполагает наличие предлога (о – обо – об; в – во; при; по; на): <suggestion>о \2</suggestion>, <suggestion>об \2</suggestion>, <suggestion>обо \2</suggestion>, <suggestion>в \2</suggestion>, <suggestion>во \2</suggestion>, <suggestion>при \2</suggestion>, <suggestion>по \2</suggestion>, <suggestion>на \2</suggestion>.</message>
                <url>http://ru.wikipedia.org/wiki/%D0%9F%D1%80%D0%B5%D0%B4%D0%BB%D0%BE%D0%B6%D0%BD%D1%8B%D0%B9_%D0%BF%D0%B0%D0%B4%D0%B5%D0%B6</url>
                <short>Пропущен предлог.</short>
                <example>Они думали о доме.</example>
                <example correction="о доме|об доме|обо доме|в доме|во доме|при доме|по доме|на доме">Они думали <marker>доме</marker>.</example>
            </rule>
            <rule>
                <pattern>
                    <token postag="SENT_START"></token>
                    <marker>
                        <token postag="NN:.*:.*:P" postag_regexp="yes"><exception negate_pos="yes" postag="NN:.*:.*:P" postag_regexp="yes"></exception></token>
                    </marker>
                </pattern>
                <message>Предложный падеж предполагает наличие предлога (о – обо – об; в – во; при; по; на): <suggestion>О <match no="2" case_conversion="startlower"></match></suggestion>, <suggestion>Об <match no="2" case_conversion="startlower"></match></suggestion>, <suggestion>Обо <match no="2" case_conversion="startlower"></match></suggestion>, <suggestion>В <match no="2" case_conversion="startlower"></match></suggestion>, <suggestion>Во <match no="2" case_conversion="startlower"></match></suggestion>, <suggestion>При <match no="2" case_conversion="startlower"></match></suggestion>, <suggestion>По <match no="2" case_conversion="startlower"></match></suggestion>, <suggestion>На <match no="2" case_conversion="startlower"></match></suggestion>.</message>
                <url>http://ru.wikipedia.org/wiki/%D0%9F%D1%80%D0%B5%D0%B4%D0%BB%D0%BE%D0%B6%D0%BD%D1%8B%D0%B9_%D0%BF%D0%B0%D0%B4%D0%B5%D0%B6</url>
                <short>Пропущен предлог.</short>
                <example>О доме они думали.</example>
                <example correction="О доме|Об доме|Обо доме|В доме|Во доме|При доме|По доме|На доме"><marker>Доме</marker> они думали.</example>
            </rule>
        </rulegroup>
        
        <rulegroup default="on" id="PREP_PNN" name="Правописание предлогов с местоимениями">
            <rule>
                <pattern case_sensitive="no">
                    <token>у</token>
                    <token>никого</token>
                </pattern>
                <message>Предлог ставится между частицей и местоимением: <suggestion>ни у кого</suggestion>.</message>
                <url>https://ru.wikipedia.org/wiki/%D0%9C%D0%B5%D1%81%D1%82%D0%BE%D0%B8%D0%BC%D0%B5%D0%BD%D0%B8%D0%B5</url>
                <short>Предлог ставится между частицей и местоимением.</short>
                <example>Ни у кого этого нет.</example>
                <example correction="Ни у кого"><marker>У никого</marker> этого нет.</example>
            </rule>
               <rule>
                <pattern case_sensitive="no">
                    <token>с</token>
                    <token>нечем</token>
                </pattern>
                <message>Предлог ставится между частицей и местоимением: <suggestion>не с чем</suggestion>.</message>
                <url>https://ru.wikipedia.org/wiki/%D0%9C%D0%B5%D1%81%D1%82%D0%BE%D0%B8%D0%BC%D0%B5%D0%BD%D0%B8%D0%B5</url>
                <short>Предлог ставится между частицей и местоимением.</short>
                <example>Не с чем сравнивать.</example>
                <example correction="Не с чем"><marker>С нечем</marker> сравнивать.</example>
            </rule>
            <rule>
                <pattern case_sensitive="no">
                    <token>с</token>
                    <token>никаким</token>
                </pattern>
                <message>Предлог ставится между частицей и местоимением: <suggestion>ни с каким</suggestion>.</message>
                <url>https://ru.wikipedia.org/wiki/%D0%9C%D0%B5%D1%81%D1%82%D0%BE%D0%B8%D0%BC%D0%B5%D0%BD%D0%B8%D0%B5</url>
                <short>Предлог ставится между частицей и местоимением.</short>
                <example>ни с каким</example>
                <example correction="ни с каким"><marker>с никаким</marker></example>
            </rule>         
            <rule>
                <pattern case_sensitive="no">
                    <token>при</token>
                    <token>никаких</token>
                </pattern>
                <message>Предлог ставится между частицей и местоимением: <suggestion>ни при каких</suggestion>.</message>
                <url>https://ru.wikipedia.org/wiki/%D0%9C%D0%B5%D1%81%D1%82%D0%BE%D0%B8%D0%BC%D0%B5%D0%BD%D0%B8%D0%B5</url>
                <short>Предлог ставится между частицей и местоимением.</short>
                <example>Проведение матчей в манеже пока невозможно ни при каких обстоятельствах.</example>
                <example correction="ни при каких">Проведение матчей в манеже пока невозможно <marker>при никаких</marker> обстоятельствах.</example>
            </rule>      
        </rulegroup>
        
        <rulegroup default="on" id="Com_Num" name="Собирательные числительные">
            <rule>
                <pattern>
                    <token regexp="yes">пятеро|шестеро|семеро</token>
                    <token postag="NN:Fem:.*" postag_regexp="yes"><exception negate_pos="yes" postag="NN:Fem:.*" postag_regexp="yes"></exception><exception regexp = "yes">были|стали</exception></token>
                </pattern>
                <message>Собирательные числительные (двое, трое, четверо, пятеро, шестеро, семеро) не употребляются с существительными женского рода: <suggestion><match no="1" regexp_match="(пят|шест|сем)еро" regexp_replace="$1ь"></match> <match no="2"></match></suggestion></message>
                <url>http://ru.wikipedia.org/wiki/%D0%A1%D0%BE%D0%B1%D0%B8%D1%80%D0%B0%D1%82%D0%B5%D0%BB%D1%8C%D0%BD%D0%BE%D0%B5_%D1%87%D0%B8%D1%81%D0%BB%D0%B8%D1%82%D0%B5%D0%BB%D1%8C%D0%BD%D0%BE%D0%B5</url>
                <short>Грамматическая ошибка.</short>
                <example>Здесь было семь подруг.</example>
                <example correction="семь подруг">Здесь было <marker>семеро подруг</marker>.</example>
                <example correction="пять подруг">Здесь было <marker>пятеро подруг</marker>.</example>
            </rule>
            <rule>
                <pattern>
                    <token>двое</token>
                    <token postag="NN:Fem:.*" postag_regexp="yes"><exception negate_pos="yes" postag="NN:Fem:.*" postag_regexp="yes"></exception><exception regexp = "yes">были|стали</exception></token>
                </pattern>
                <message>Собирательные числительные (двое, трое, четверо, пятеро, шестеро, семеро) не употребляются с существительными женского рода: <suggestion>две <match no="2" postag="NN:Fem:PL:Nom"></match></suggestion></message>
                <url>http://ru.wikipedia.org/wiki/%D0%A1%D0%BE%D0%B1%D0%B8%D1%80%D0%B0%D1%82%D0%B5%D0%BB%D1%8C%D0%BD%D0%BE%D0%B5_%D1%87%D0%B8%D1%81%D0%BB%D0%B8%D1%82%D0%B5%D0%BB%D1%8C%D0%BD%D0%BE%D0%B5</url>
                <short>Грамматическая ошибка.</short>
                <example>Здесь были две подруги.</example>
                <example correction="две подруги">Здесь были <marker>двое подруг</marker>.</example>
            </rule>
            <rule>
                <pattern>
                    <token>трое</token>
                    <token postag="NN:Fem:.*" postag_regexp="yes"><exception negate_pos="yes" postag="NN:Fem:.*" postag_regexp="yes"></exception><exception regexp = "yes">были|стали</exception></token>
                </pattern>
                <message>Собирательные числительные (двое, трое, четверо, пятеро, шестеро, семеро) не употребляются с существительными женского рода: <suggestion>три <match no="2" postag="NN:Fem:PL:Nom"></match></suggestion></message>
                <url>http://ru.wikipedia.org/wiki/%D0%A1%D0%BE%D0%B1%D0%B8%D1%80%D0%B0%D1%82%D0%B5%D0%BB%D1%8C%D0%BD%D0%BE%D0%B5_%D1%87%D0%B8%D1%81%D0%BB%D0%B8%D1%82%D0%B5%D0%BB%D1%8C%D0%BD%D0%BE%D0%B5</url>
                <short>Грамматическая ошибка.</short>
                <example>Здесь были три подруги.</example>
                <example correction="три подруги">Здесь были <marker>трое подруг</marker>.</example>
            </rule>
            <rule>
                <pattern>
                    <token>четверо</token>
                    <token postag="NN:Fem:.*" postag_regexp="yes"><exception negate_pos="yes" postag="NN:Fem:.*" postag_regexp="yes"></exception><exception regexp = "yes">были|стали</exception></token>
                </pattern>
                <message>Собирательные числительные (двое, трое, четверо, пятеро, шестеро, семеро) не употребляются с существительными женского рода: <suggestion>четыре <match no="2" postag="NN:Fem:PL:Nom"></match></suggestion></message>
                <url>http://ru.wikipedia.org/wiki/%D0%A1%D0%BE%D0%B1%D0%B8%D1%80%D0%B0%D1%82%D0%B5%D0%BB%D1%8C%D0%BD%D0%BE%D0%B5_%D1%87%D0%B8%D1%81%D0%BB%D0%B8%D1%82%D0%B5%D0%BB%D1%8C%D0%BD%D0%BE%D0%B5</url>
                <short>Грамматическая ошибка.</short>
                <example>Здесь были четыре подруги.</example>
                <example correction="четыре подруги">Здесь были <marker>четверо подруг</marker>.</example>
            </rule>
            <rule>
                <pattern>
                    <token>двое</token>
                    <token regexp="yes" >волков|медведей|котов|кабанов</token>
                </pattern>
                <message>Собирательные числительные (двое, трое, четверо, пятеро, шестеро, семеро) не употребляются с названиями взрослых особей животных: <suggestion>два <match no="2" postag="NN:(.*):PL:R" postag_regexp="yes" postag_replace="NN:$1:Sin:R"></match></suggestion></message>
                <url>http://ru.wikipedia.org/wiki/%D0%A1%D0%BE%D0%B1%D0%B8%D1%80%D0%B0%D1%82%D0%B5%D0%BB%D1%8C%D0%BD%D0%BE%D0%B5_%D1%87%D0%B8%D1%81%D0%BB%D0%B8%D1%82%D0%B5%D0%BB%D1%8C%D0%BD%D0%BE%D0%B5</url>
                <short>Грамматическая ошибка.</short>
                <example>В зоопарке находились два волка.</example>
                <example correction="два медведя">В зоопарке находились <marker>двое медведей</marker>.</example>
            </rule>
            <rule>
                <pattern>
                    <token>трое</token>
                    <token regexp="yes" >волков|медведей|котов|кабанов</token>
                </pattern>
                <message>Собирательные числительные (двое, трое, четверо, пятеро, шестеро, семеро) не употребляются с названиями взрослых особей животных: <suggestion>три <match no="2" postag="NN:(.*):PL:R" postag_regexp="yes" postag_replace="NN:$1:Sin:R"></match></suggestion></message>
                <url>http://ru.wikipedia.org/wiki/%D0%A1%D0%BE%D0%B1%D0%B8%D1%80%D0%B0%D1%82%D0%B5%D0%BB%D1%8C%D0%BD%D0%BE%D0%B5_%D1%87%D0%B8%D1%81%D0%BB%D0%B8%D1%82%D0%B5%D0%BB%D1%8C%D0%BD%D0%BE%D0%B5</url>
                <short>Грамматическая ошибка.</short>
                <example>В зоопарке находились три волка.</example>
                <example correction="три медведя">В зоопарке находились <marker>трое медведей</marker>.</example>
            </rule>
            <rule>
                <pattern>
                    <token>четверо</token>
                    <token regexp="yes" >волков|медведей|котов|кабанов</token>
                </pattern>
                <message>Собирательные числительные (двое, трое, четверо, пятеро, шестеро, семеро) не употребляются с названиями взрослых особей животных: <suggestion>четыре <match no="2" postag="NN:(.*):PL:R" postag_regexp="yes" postag_replace="NN:$1:Sin:R"></match></suggestion></message>
                <url>http://ru.wikipedia.org/wiki/%D0%A1%D0%BE%D0%B1%D0%B8%D1%80%D0%B0%D1%82%D0%B5%D0%BB%D1%8C%D0%BD%D0%BE%D0%B5_%D1%87%D0%B8%D1%81%D0%BB%D0%B8%D1%82%D0%B5%D0%BB%D1%8C%D0%BD%D0%BE%D0%B5</url>
                <short>Грамматическая ошибка.</short>
                <example>В зоопарке находились четыре волка.</example>
                <example correction="четыре медведя">В зоопарке находились <marker>четверо медведей</marker>.</example>
            </rule>
             <rule>
                <pattern>
                    <token regexp="yes">пятеро|шестеро|семеро</token>
                    <token regexp="yes" >волков|медведей|котов|кабанов|собак|кошек|тигров|леопардов|львов</token>
                </pattern>
                <message>Собирательные числительные (двое, трое, четверо, пятеро, шестеро, семеро) не употребляются с названиями взрослых особей животных: <suggestion><match no="1" regexp_match="(пят|шест|сем)еро" regexp_replace="$1ь"></match> <match no="2"></match></suggestion></message>
                <url>http://ru.wikipedia.org/wiki/%D0%A1%D0%BE%D0%B1%D0%B8%D1%80%D0%B0%D1%82%D0%B5%D0%BB%D1%8C%D0%BD%D0%BE%D0%B5_%D1%87%D0%B8%D1%81%D0%BB%D0%B8%D1%82%D0%B5%D0%BB%D1%8C%D0%BD%D0%BE%D0%B5</url>
                <short>Грамматическая ошибка.</short>
                <example correction="семь волков">В зоопарке находились <marker>семеро волков</marker>.</example>
            </rule>
        </rulegroup>

        <rulegroup default="on" id="Para_NN" name="Числительное «пара» + существительное">
            <rule>
                <pattern>
                    <token>пара</token>
                    <token regexp="yes">брюк|колготок|ножниц|ворот|кусачек|тисков|клещей|щипцов</token>
                </pattern>
                <message>Числительное «пара» не употребляется с существительными, существующими только в форме множественного числа: <suggestion>двое <match no="2"></match></suggestion>.</message>
                <url>http://ru.wikipedia.org/wiki/%D0%A1%D0%BE%D0%B1%D0%B8%D1%80%D0%B0%D1%82%D0%B5%D0%BB%D1%8C%D0%BD%D0%BE%D0%B5_%D1%87%D0%B8%D1%81%D0%BB%D0%B8%D1%82%D0%B5%D0%BB%D1%8C%D0%BD%D0%BE%D0%B5</url>
                <short>Грамматическая ошибка.</short>
                <example>двое брюк</example>
                <example correction="двое брюк"><marker>пара брюк</marker></example>
            </rule>        
        </rulegroup>
        
        <rulegroup default="on" id="dva_i_bolee" name="«Два и более» + существительное">
            <rule>
                <pattern>
                    <token regexp="yes">два|три|четыре</token>
                    <token>и</token>
                    <token>более</token>
                    <token postag="NN:.*:.*:.*" postag_regexp="yes"><exception postag="NN:.*:Sin:R" postag_regexp="yes"></exception></token>
                </pattern>
                <message>В сочетаниях «два и более» + существительное управляемое существительное ставится в родительном падеже единственного числа: <suggestion><match no="1"></match> <match no="2"></match> <match no="3"></match> <match no="4" postag="NN:(.*):.*:.*" postag_regexp="yes" postag_replace="NN:$1:Sin:R"></match></suggestion>.</message>
                <url>http://ru.wikipedia.org/wiki/%D0%A1%D0%BE%D0%B1%D0%B8%D1%80%D0%B0%D1%82%D0%B5%D0%BB%D1%8C%D0%BD%D0%BE%D0%B5_%D1%87%D0%B8%D1%81%D0%BB%D0%B8%D1%82%D0%B5%D0%BB%D1%8C%D0%BD%D0%BE%D0%B5</url>
                <short>Грамматическая ошибка.</short>
                <example>В задании может быть два и более варианта.</example>
                <example correction="два и более варианта">В задании может быть <marker>два и более вариантов</marker>.</example>
            </rule>
        </rulegroup>

        <rulegroup default="on" id="Oba_obe" name="Числительные «оба/обе»">
            <rule>
                <pattern>
                    <token regexp="yes">оба|обоих|обоим|обоими</token>
                    <token postag="NN:Fem:.*" postag_regexp="yes"><exception negate_pos="yes" postag="NN:Fem:.*" postag_regexp="yes"></exception></token>
                </pattern>
                <message>Числительное «оба» (обоих, обоим, обоими) употребляется  только с существительными мужского рода: <suggestion><match no="1" postag="Num:.*:(.*)" postag_regexp="yes" postag_replace="Num:Fem:$1"></match> <match no="2"></match></suggestion>.</message>
                <url>http://ru.wikipedia.org/wiki/%D0%A1%D0%BE%D0%B1%D0%B8%D1%80%D0%B0%D1%82%D0%B5%D0%BB%D1%8C%D0%BD%D0%BE%D0%B5_%D1%87%D0%B8%D1%81%D0%BB%D0%B8%D1%82%D0%B5%D0%BB%D1%8C%D0%BD%D0%BE%D0%B5</url>
                <short>Грамматическая ошибка.</short>
                <example>По обеим сторонам.</example>
                <example correction="обеим сторонам">По <marker>обоим сторонам</marker>.</example>
            </rule>
            <rule>
                <pattern>
                    <token>у</token>
                    <token>обоих</token>
                    <token regexp="yes">ворот|часов</token>
                </pattern>
                <message>Числительное «оба» (обоих) не может употребляется с существительными, имеющими только форму множественного числа: <suggestion>у тех и у других <match no="3"></match></suggestion>.</message>
                <url>http://ru.wikipedia.org/wiki/%D0%A1%D0%BE%D0%B1%D0%B8%D1%80%D0%B0%D1%82%D0%B5%D0%BB%D1%8C%D0%BD%D0%BE%D0%B5_%D1%87%D0%B8%D1%81%D0%BB%D0%B8%D1%82%D0%B5%D0%BB%D1%8C%D0%BD%D0%BE%D0%B5</url>
                <short>Грамматическая ошибка.</short>
                <example>Стража стояла у тех и у других ворот.</example>
                <example correction="у тех и у других ворот">Стража стояла <marker>у обоих ворот</marker>.</example>
            </rule>
            
            
            <rule>
                <pattern>
                    <token regexp="yes">обе|обеих|обеим|обеими</token>
                    <token postag="NN:Masc:.*" postag_regexp="yes"><exception negate_pos="yes" postag="NN:Masc:.*" postag_regexp="yes"></exception></token>
                </pattern>
                <message>Числительное «обe» (обеих, обеим, обеими) употребляется  только с существительными женского рода: <suggestion><match no="1" postag="Num:.*:(.*)" postag_regexp="yes" postag_replace="Num:Masc:$1"></match> <match no="2"></match></suggestion>.</message>
                <url>http://ru.wikipedia.org/wiki/%D0%A1%D0%BE%D0%B1%D0%B8%D1%80%D0%B0%D1%82%D0%B5%D0%BB%D1%8C%D0%BD%D0%BE%D0%B5_%D1%87%D0%B8%D1%81%D0%BB%D0%B8%D1%82%D0%B5%D0%BB%D1%8C%D0%BD%D0%BE%D0%B5</url>
                <short>Грамматическая ошибка.</short>
                <example>На обоих столах.</example>
                <example correction="оба столах|обоих столах">На <marker>обеих столах</marker>.</example>
            </rule>
        </rulegroup>
        
        <rulegroup default="on" id="Pnn_compose_error" name="Ошибки в образовании местоимений">
            
            <rule>
                <pattern>
                    <token regexp="yes">ихний|ихняя|ихнее|ихнего|ихнему|ихним|ихнем|ихней|ихнюю</token>
                </pattern>
                <message>Правильная форма - <suggestion>их</suggestion>.</message>
                <url>http://ru.wikipedia.org/wiki/%D0%9C%D0%B5%D1%81%D1%82%D0%BE%D0%B8%D0%BC%D0%B5%D0%BD%D0%B8%D0%B5_%D0%B2_%D1%80%D1%83%D1%81%D1%81%D0%BA%D0%BE%D0%BC_%D1%8F%D0%B7%D1%8B%D0%BA%D0%B5</url>
                <short>Правильная форма - &quot;их&quot;.</short>
                <example>Там находится их дом.</example>
                <example correction="их">Там находится <marker>ихний</marker> дом.</example>
            </rule>
            
        </rulegroup>
        
        
        <rulegroup default="on" id="Ne_pril_prich" name="«Не» с прилагательными/причастиями">
            <rule>
                <pattern>
                    <token regexp="yes">очень|весьма|крайне|совершенно|вполне|почти|отчасти|совсем|чрезвычайно</token>
                    <marker>
                        <token>не</token>
                        <token postag="ADJ:.*" postag_regexp="yes"></token>
                    </marker>
                </pattern>
                <message>Пишется слитно: <suggestion>\2\3</suggestion>.</message>
                <short>Слитно с «не»</short>
                <example>Этот поступок был крайне неосторожным.</example>
                <example correction="неосторожным">Этот поступок был крайне <marker>не осторожным</marker>.</example>
            </rule>
            <rule>
                <pattern>
                    <token regexp="yes">очень|крайне|совершенно|совсем|чрезвычайно</token>
                    <marker>
                        <token>не</token>
                        <token postag="PT:.*" postag_regexp="yes"></token>
                    </marker>
                </pattern>
                <message>Пишется слитно: <suggestion>\2\3</suggestion>.</message>
                <short>Слитно с «не»</short>
                <example>Это совсем непродуманное решение.</example>
                <example correction="непродуманное">Это совсем <marker>не продуманное</marker> решение.</example>
            </rule>
            
            <rule>
                <!-- раздельное написание частицы не:
                если "не" входит в состав усилительных отрицаний: далеко не, отнюдь не, вовсе не, ничуть не, нисколько не и т. п., предшествующих существительному, прилагательному или наречию.
                -->
                <pattern>
                    <token regexp="yes">далеко|отнюдь|вовсе|ничуть|нисколько</token>
                    <marker>
                        <token postag="(ADJ:.*)|(PT:.*)" postag_regexp="yes" regexp="yes">(не)(.*)</token>
                    </marker>
                </pattern>
                <message>Пишется раздельно с «не»: <suggestion><match no="1"></match> <match no="2" regexp_match="(не)(.*)" regexp_replace="$1 $2"></match></suggestion>.</message>
                <short>Раздельно с «не»</short>
                <example>Эта книга вовсе не интересная.</example>
                <example correction="вовсе не интересная">Эта книга вовсе <marker>неинтересная</marker>.</example>
            </rule>
            <rule>
                <!-- раздельное написание частицы не:
                если при прилагательном, причастии или наречии в качестве пояснительного слова стоит местоимение, начинающееся с ни, например:
                никому (ни для кого и т. п.) не нужная вещь, никогда не встречающаяся ошибка, никому не выгодно за это браться;
                -->
                <pattern>
                    <token postag="PNN:.*" regexp="yes" postag_regexp="yes">(ни)(.*)</token>
                    <marker>
                        <token postag="(ADJ:.*)|(PT:.*)" postag_regexp="yes" regexp="yes">(не)(.*)<exception regexp="yes">(необходим)(.*)|(немецк)(.*)</exception></token>
                    </marker>
                </pattern>
                <message>Пишется раздельно с «не»: <suggestion><match no="1"></match> <match no="2" regexp_match="(не)(.*)" regexp_replace="$1 $2"></match></suggestion>.</message>
                <short>Раздельно с «не»</short>
                <example>На полке лежит никому не нужная коробка.</example>
                <example>На корабль доставили контейнеры с погруженными в них немецкими автомобилями.</example>
                <example correction="никому не нужная">На полке лежит никому <marker>ненужная</marker> коробка.</example>
            </rule>
            
            
        </rulegroup>
        <rulegroup default="on" id="Kak_budto" name="Сложный союз (частица) «как будто»">
            <rule>
                <pattern case_sensitive="no">
                    <token>какбудто</token>
                </pattern>
                <message>Сложный союз (частица) &quot;как будто&quot; пишется раздельно: <suggestion>как будто</suggestion>.</message>
                <short>&quot;Как будто&quot; пишется раздельно.</short>
                <example correction="Как будто"><marker>Какбудто</marker> время остановилось.</example>
            </rule>
        </rulegroup>
         <rulegroup default="on" id="Pravopisanie_s_odnoj" name="Словосочетание  «с одной»">    
            <rule>
                <pattern>
                    <marker>
                        <token>с</token>
                        <token>одной</token>
                    </marker>        
                    <token><exception   postag_regexp="yes" postag="NN:Fem:Sin:T|NN:Fem:Sin:R|ADJ:.*|ABR|PT:.*|PREP|CONJ|ADV"></exception><exception regexp="yes">[,"«.;:]</exception><exception>ВПП</exception></token>
                </pattern>
                <message>Пропущено слово.</message>
                <short>Пропущено слово.</short>
                <example correction=""><marker>С одной</marker> оптимизатору было проще найти минимум.</example>
                <example>С одной стороны оптимизатору было проще найти минимум.</example>
                <example>Микроскопы Ван Левенгука представляли собой относительно небольшие изделия с одной очень сильной линзой.</example>
            </rule>
        </rulegroup>
        <rulegroup default="on" id="Pravopisanie_po-prezhnemu" name="Правописание слов «по-прежнему» или «по прежнему»">    
            <rule>
                <pattern>
                    <marker>
                        <token>по</token>
                        <token  postag="ADJ:Masc:D" />
                    </marker>
                    <token>,</token>
                    <token skip="-1">
                        <exception scope="next" postag_regexp="yes" postag="NN:Masc:.*:D|NN:Neut:.*:D" />
                    </token>
                    <token postag="SENT_END" />
                </pattern>
                <message>Слово пишется через дефис: <suggestion>\1-\2</suggestion>.</message>
                <short>Пишется слитно.</short>
                <example correction="по-зимнему">Я оделся <marker>по зимнему</marker>, так как было холодно.</example>
                <example correction="по-хорошему">Давай <marker>по хорошему</marker>, иначе будет грустно.</example>
                <example correction="по-прежнему">Я поступлю <marker>по прежнему</marker>, как бы вы меня ни уговаривали.</example>
                <example correction="по-прежнему">Я поступлю <marker>по прежнему</marker>, как меня не уговаривай и чем меня не заманивай в эту ловушку.</example>
            </rule>
            <rule>
                <pattern>
                    <marker>
                        <token>по</token>
                        <token  postag="ADJ:Masc:D">
                            <exception regexp="yes">черному|чёрному|белому|красному|синему|желтому|жёлтому|русскому|прусскому|австрийскому|английскому|немецкому|французскому|испанскому|португальскому|голландскому|датскому|китайскому|японскому|арабскому|индийскому|армянскому|грузинскому|польскому|чешскому</exception>
                        </token>
                    </marker>
                    <token>.</token>
                </pattern>
                <message>Слово пишется через дефис: <suggestion>\1-\2</suggestion>.</message>
                <short>Пишется слитно.</short>
                <example correction="по-зимнему">Я оделся <marker>по зимнему</marker>.</example>
                <example correction="по-хорошему">Давай <marker>по хорошему</marker>.</example>
                <example correction="по-прежнему">Я поступлю <marker>по прежнему</marker>.</example>
            </rule>
            <rule>
                <pattern>
                    <marker>
                        <token>по</token>
                        <token  postag="ADJ:Masc:D">
                            <exception regexp="yes">черному|чёрному|белому|красному|синему|желтому|жёлтому|русскому|прусскому|австрийскому|английскому|немецкому|французскому|испанскому|португальскому|голландскому|датскому|китайскому|японскому|арабскому|индийскому|армянскому|грузинскому|польскому|чешскому</exception>
                        </token>
                    </marker>
                    <token skip="-1">
                        <exception postag_regexp="yes" postag="NN:Masc:.*:D|NN:Neut:.*:D" />
                        <exception scope="next" postag_regexp="yes" postag="NN:Masc:.*:D|NN:Neut:.*:D" />
                    </token>
                    <token>,</token>
                    <token skip="-1">
                        <exception scope="next" postag_regexp="yes" postag="NN:Masc:.*:D|NN:Neut:.*:D" />
                    </token>
                    <token postag="SENT_END" />
                </pattern>
                <message>Слово пишется через дефис: <suggestion>\1-\2</suggestion>.</message>
                <short>Пишется слитно.</short>
                <example correction="по-зимнему">Я оделся <marker>по зимнему</marker> тепло, так как было холодно.</example>
                <example correction="по-хорошему">Давай <marker>по хорошему</marker> разберёмся, иначе будет грустно.</example>
                <example correction="по-прежнему">Я поступлю <marker>по прежнему</marker> отчаянно, как бы вы меня ни уговаривали.</example>
            </rule>
            <rule>
                <pattern>
                    <marker>
                        <token>по</token>
			<token  postag="ADJ:Masc:D" case_sensitive="yes">
                            <exception regexp="yes">[А-Я].*|черному|чёрному|белому|красному|синему|желтому|жёлтому|русскому|прусскому|австрийскому|английскому|немецкому|французскому|испанскому|португальскому|голландскому|датскому|китайскому|японскому|арабскому|индийскому|армянскому|грузинскому|польскому|чешскому</exception>
                        </token>
                    </marker>
                    <token skip="-1">
                        <exception postag_regexp="yes" postag="NN:Masc:.*:D|NN:Neut:.*:D" />
                        <exception scope="next" postag_regexp="yes" postag="NN:Masc:.*:D|NN:Neut:.*:D" />
                        <exception>IP-адресу</exception>
                    </token>
                    <token>.</token>
                </pattern>
                <message>Слово пишется через дефис: <suggestion>\1-\2</suggestion>.</message>
                <short>Пишется слитно.</short>
                <example correction="по-зимнему">Я оделся <marker>по зимнему</marker> тепло.</example>
                <example correction="по-хорошему">Давай <marker>по хорошему</marker> разберёмся.</example>
                <example correction="по-прежнему">Я поступлю <marker>по прежнему</marker> отчаянно.</example>
            </rule>

            <rule>
                <pattern>
                    <marker>
                        <token postag="ADV" regexp="yes" skip="1">по-.*<exception regexp="yes">по-моему|по-твоему|по-нашему|по-вашему|по-разному</exception></token>
                    </marker>
                    <token skip="-1"  postag_regexp="yes" postag="NN:Masc:Sin:D|NN:Neut:Sin:D">
                    <!--<exception>IP-адресу</exception>-->
                    </token>
                    <token postag="SENT_END" />                
                </pattern>
                <message>Слова пишутся раздельно: <suggestion>по <match no="1" regexp_match="([пП]о-)(.*)" regexp_replace="$2"></match></suggestion>.</message>
                <short>Пишется слитно.</short>
                <example correction="по прежнему">Я спускаюсь к речке <marker>по-прежнему</marker>, знакомому с самого детства, пути.</example>
                <example correction="по прежнему">Я спускаюсь к речке <marker>по-прежнему</marker> пути, знакомому с самого детства.</example>
                <example> По-моему, снегу осталось лежать совсем не долго.</example>
                <example> Как, по-вашему, снегу лежать еще долго?</example>
                <example correction="по весеннему">Лисица проваливалась <marker>по-весеннему</marker> снегу.</example>
                <example> Россия, по-прежнему, стоит в ряду развивающихся стран.</example>
                <!--<example correction="по весеннему">Лисица проваливалась <marker>по-весеннему</marker>, совсем талому снегу.</example>-->
            </rule>
        </rulegroup>
        <rulegroup default="on" id="Pravopisanie_slitno1" name="Правописание слов «наверху», «внизу» ...">
    

            <rule>
                <!-- вместо вне   -->
                <pattern case_sensitive="no">
                    <token>в</token>
                    <token>место</token>
                </pattern>
                <message>Слово пишется слитно: <suggestion>\1\2</suggestion>.</message>
                <short>Пишется слитно.</short>
                <example correction="вместо">Это новое оборудование можно  использовать <marker>в место</marker> старого.</example>
            </rule>
            <rule>
                <!-- заместо    -->
                <pattern case_sensitive="no">
                    <token>за</token>
                    <token>место</token>
                </pattern>
                <message>Слово пишется слитно: <suggestion>\1\2</suggestion>.</message>
                <short>Пишется слитно.</short>
                <example correction="заместо">Это новое оборудование можно  использовать <marker>за место</marker> старого.</example>
            </rule>


            <rule>
                <!-- навстречу насчёт   -->
                <pattern case_sensitive="no">
                    <marker>
                    <token>на</token>
                    <token regexp="yes" >встречу|счёт|счет</token>  <!--<exception scope="next" postag_regexp="yes" postag="*.:R"></exception>  в-->
                    </marker>
                    <token>
                        <exception  postag="PREP"></exception><exception postag_regexp="yes" postag="VB:.*"></exception><exception  regexp="yes" inflected="yes">поставщик|заказчик|контрагент|покупатель|продавец|исполнитель|денежный</exception>
                    </token>
                </pattern>
                <message>Слово пишется слитно: <suggestion>\1\2</suggestion>.</message>
                <short>Пишется слитно.</short>
                <example>Деньги переведены <marker>на счёт</marker> в банке.</example>
                  <example>Деньги переведены <marker>на счёт</marker> поставщика.</example>
                <example>Я иду <marker>на встречу</marker> с другом.</example>
                <example correction="навстречу">Они шли <marker>на встречу</marker> друг другу.</example>
                <example correction="насчёт">Тебе следует быть осторожным <marker>на счёт</marker> того, чтобы пойти в поход.</example>
            </rule>
            <rule>
                <!-- ниже    -->
                <pattern case_sensitive="no">
                    <token>ни</token>
                    <token>же</token>
                </pattern>
                <message>Слово пишется слитно: <suggestion>\1\2</suggestion>.</message>
                <short>Пишется слитно.</short>
                <example correction="ниже">Эта игрушка висит <marker>ни же</marker> на другой ветке ёлки.</example>
            </rule>
            <rule>
      <!-- посередине    -->
                <pattern case_sensitive="no">
                    <token>по</token>
                    <token>середине</token>
                </pattern>
                <message>Слово пишется слитно: <suggestion>\1\2</suggestion>.</message>
                <short>Пишется слитно.</short>
                <example correction="посередине">Эта игрушка висит <marker>по середине</marker> между двумя шарами.</example>
            </rule>





            <rule>
                <!-- накануне, наподобие, напротив               
  -->
                <pattern case_sensitive="no">
                    <token>на</token>
                    <token regexp="yes">кануне|подобие|против</token>
                </pattern>
                <message>Слово пишется слитно: <suggestion>\1\2</suggestion>.</message>
                <short>Пишется слитно.</short>
                <example correction="накануне">Это событие произошло <marker>на кануне</marker> дня рождения.</example>
            </rule>
            
            <rule>
                <!-- внизу, снизу, наверху, вверху, сверху                
  -->
                <pattern case_sensitive="no">
                    <token regexp="yes">на|в|с</token>
                    <token regexp="yes">верху|низу</token>
                </pattern>
                <message>Слово пишется слитно: <suggestion>\1\2</suggestion>.</message>
                <short>Пишется слитно.</short>
                <example correction="наверху">Он будет <marker>на верху</marker>.</example>
            </rule>
            
            
            <rule>
                <!-- сверх, свыше, согласно               
  -->
                <pattern case_sensitive="no">
                    <token regexp="yes">со|с</token>
                    <token regexp="yes">верх|выше|гласно</token>
                </pattern>
                <message>Слово пишется слитно: <suggestion>\1\2</suggestion>.</message>
                <short>Пишется слитно.</short>
                <example correction="сверх">Склад заполнен <marker>с верх</marker> меры.</example>
            </rule>
            
            <rule>
                <!-- вглубь, вдоль, взамен               
  -->
                <pattern case_sensitive="no">
                    <token>в</token>
                    <token regexp="yes">глубь|доль|замен</token>
                </pattern>
                <message>Слово пишется слитно: <suggestion>\1\2</suggestion>.</message>
                <short>Пишется слитно.</short>
                <example correction="вдоль">Его путь пролегал <marker>в доль</marker> лесополосы.</example>
            </rule>
            
            
            <rule>
                <!-- ввиду (но: иметь в виду)
        
  -->
                <pattern case_sensitive="no">
                    <token regexp= "yes" negate="yes" inflected="yes">иметь|имелось</token>
                    <marker>
                        <token>в</token>
                        <token>виду</token>
                    </marker>
                </pattern>
                <message>Слово пишется слитно: <suggestion>\2\3</suggestion>.</message>
                <short>Пишется слитно.</short>
                <example>Много  оборудования не использовалось в учреждении <marker>ввиду</marker> отсутствия расходных материалов.</example>
                <example>Он имел <marker>в виду</marker> совсем другое событие.</example>
                <example correction="ввиду">Много оборудования не использовалось в учреждении <marker>в виду</marker> отсутствия расходных материалов.</example>
            </rule>
            
            <rule>
                <!--  иметь в виду (но: ввиду)
        
                -->
                <pattern case_sensitive="no">
                    <token inflected="yes">иметь</token>
                    <token>ввиду</token>
                </pattern>
                <message>Пишется раздельно: <suggestion>\1 в виду</suggestion>.</message>
                <short>Пишется раздельно.</short>
                <example correction="имел в виду">Он <marker>имел ввиду</marker> совсем другое событие.</example>
            </rule>
            
            <rule>            
                <!-- заранее           
                -->          
                <pattern case_sensitive="no">
                    <marker>
                        <token>за</token>
                        <token>ранее</token>
                    </marker>
                    <token>.</token>
                </pattern>
                <message>Слово пишется слитно: <suggestion>\1\2</suggestion>.</message>
                <short>Пишется слитно.</short>
                <example correction="заранее">Он прибыл на станцию <marker>за ранее</marker>.</example>
            </rule>
            
            
            
            <rule>
                <!-- поверх, подо, помимо              
                -->
                <pattern case_sensitive="no">
                    <token>по</token>
                    <token regexp="yes">верх|до|мимо</token>
                </pattern>
                <message>Слово пишется слитно: <suggestion>\1\2</suggestion>.</message>
                <short>Пишется слитно.</short>
                <example>
                    <marker>Помимо</marker> чисто игровых проблем на ситуацию в таблице могут влиять и различные нюансы.</example>
                <example correction="Помимо">
                    <marker>По мимо</marker> чисто игровых проблем на ситуацию в таблице могут влиять и различные нюансы.</example>
            </rule>
            <rule>
                <!-- невзирая на, несмотря на               
                -->
                <pattern case_sensitive="no">
                    <token>не</token>
                    <token regexp="yes">взирая|смотря</token>
                    <token>на</token>
                </pattern>
                <message>Слово пишется слитно: <suggestion>\1\2 \3</suggestion>.</message>
                <short>Пишется слитно.</short>
                <example correction="несмотря на">Премия в этом году состоялась <marker>не смотря на</marker> кризис.</example>
                <example correction="невзирая на">Премия в этом году состоялась <marker>не взирая на</marker> кризис.</example>
            </rule>
        </rulegroup>
        <rulegroup id="TO_JE" name="«Тоже/то же">
          <rule>
            <pattern>
                <token>тоже<exception postag="NN:.*:.*:.*|PNN:.*" postag_regexp="yes" scope="previous"></exception></token>
                <token postag="NN:Neut:.*" postag_regexp="yes"></token>
            </pattern>
            <message>Пишется раздельно:<suggestion>то же \2</suggestion>.</message>
            <url>http://lik-bez.com/board/orfografija/slitno_razdelno_cherez_defis/to_zhe_tak_zhe/64-1-0-303</url>
            <short>Пишется раздельно.</short>
            <example correction="то же время">Буду в <marker>тоже время</marker>.</example>
            <example>Буду в то же время.</example>
            <example>Сосна тоже дерево, только хвойное.</example>
         </rule>
         <rule>
            <pattern>
                <token>тоже<exception postag="NN:.*:.*:.*" postag_regexp="yes" scope="previous"></exception></token>
                <token>самое</token>
            </pattern>
            <message>Пишется раздельно:<suggestion>то же \2</suggestion>.</message>
            <url>http://lik-bez.com/board/orfografija/slitno_razdelno_cherez_defis/to_zhe_tak_zhe/64-1-0-303</url>
            <short>Пишется раздельно.</short>
            <example correction="то же самое">Буду в <marker>тоже самое</marker> время.</example>           
         </rule>
         <rule>
            <pattern>
                <token>тоже<exception postag="NN:.*:.*:.*" postag_regexp="yes" scope="previous"></exception></token>
                <token>,</token>
                <token>что</token>
            </pattern>
            <message>Пишется раздельно:<suggestion>то же\2 \3</suggestion>.</message>
            <url>http://lik-bez.com/board/orfografija/slitno_razdelno_cherez_defis/to_zhe_tak_zhe/64-1-0-303</url>
            <short>Пишется раздельно.</short>
            <example correction="то же, что">Сегодня <marker>тоже, что</marker> и вчера.</example>           
         </rule>
        </rulegroup>
        <rulegroup default="on" id="i_tak_dalee" name="«И так далее»">
            <rule>
                <pattern case_sensitive="no">
                    <token>итак</token>
                    <token>далее</token>
                </pattern>
                <message>Пишется раздельно: <suggestion>и так далее</suggestion>.</message>
                <short>Пишется раздельно: «и так далее».</short>
                <example>В пять часов после обеда он ложится спать, в девять встаёт, часа через три опять ложится спать, <marker>и так далее</marker>.</example>
                <example correction="и так далее">В шесть часов после обеда он ложится спать, в девять встаёт, часа через три опять ложится спать, <marker>итак далее</marker>.</example>
            </rule>
        </rulegroup>  
        
        <rulegroup default="on" id="Vo_chto_by_to_ni_stalo" name="«Во что бы то ни стало»">
            <rule>
                <pattern case_sensitive="no">
                    <token>во</token>
                    <token>чтобы</token>
                    <token>то</token>
                    <token regexp="yes">ни|не</token>
                    <token>стало</token>
                </pattern>
                <message>Пишется раздельно: <suggestion>во что бы то ни стало</suggestion>.</message>
                <short>Пишется раздельно: «во что бы то ни стало».</short>
                <example correction="во что бы то ни стало">Мы должны попасть домой <marker>во чтобы то ни стало</marker>.</example>
            </rule>
            <rule>
                <pattern case_sensitive="no">
                    <token>во</token>
                    <token>что</token>
                    <token>бы</token>
                    <token>то</token>
                    <token>не</token>
                    <token>стало</token>
                </pattern>
                <message>Пишется раздельно: <suggestion>во что бы то ни стало</suggestion>.</message>
                <short>Пишется раздельно: «во что бы то ни стало».</short>
                <example correction="во что бы то ни стало">Мы должны попасть домой <marker>во что бы то не стало</marker>.</example>
            </rule>
            
        </rulegroup>
        
        <rulegroup default="on" id="Tak_je_kak_i" name="Сложный союз «так же как и»">
            <rule>
                <pattern case_sensitive="no">
                    <token>также</token>
                    <token>как</token>
                    <token>и</token>
                </pattern>
                <message>Сложный союз: <suggestion>так же \2 \3</suggestion>.</message>
                <short>Сложный союз &quot;так же как и&quot;.</short>
                <example correction="так же как и">Мы, <marker>также как и</marker> наши товарищи, любим заниматься спортом.</example>
            </rule>
        </rulegroup>
        <rule id="TAK_JE_KAK" name="Сложный союз «так же как»">
            <pattern>
                <token>,</token>
                <marker>
                <token>так</token>
                <token>же</token>
                <token >,</token>
                <token>как</token>
                </marker>
            </pattern>
            <message>Запятая не нужна:<suggestion><match no="2"/> <match no="3"/> <match no="5"/></suggestion></message>
 <!--           <url>http://new.gramota.ru/spravka/punctum?layout=item&id=58_710</url>    -->
            <short>Запятая не нужна</short>
            <example correction="так же как">Мы, <marker>так же, как</marker> и наши товарищи, любим заниматься спортом.</example>
        </rule>
        <rulegroup default="on" id="Ni_to_ni_drugoe" name="Сложный союз «ни то, ни другое»">
            <rule>
                <pattern case_sensitive="no">
                    <token regexp="yes">не|ни</token>
                    <token>то</token>
                    <token regexp="yes">не|ни</token>
                    <token>другое</token>
                </pattern>
                <message>Сложный союз: <suggestion>ни \2, ни \4</suggestion>.</message>
                <short>Сложный союз &quot;ни то, ни другое&quot;.</short>
                <example correction="ни то, ни другое">А может, <marker>ни то не другое</marker>, а что-то новое?</example>
            </rule>
            <rule>
                <pattern case_sensitive="no">
                    <token>не</token>
                    <token>то</token>
                    <token>,</token>
                    <token>не</token>
                    <token>другое</token>
                </pattern>
                <message>Сложный союз: <suggestion>ни \2\3 ни \5</suggestion>.</message>
                <short>Сложный союз &quot;ни то, ни другое&quot;.</short>
                <example correction="ни то, ни другое">А может, <marker>не то, не другое</marker>, а что-то новое?</example>
            </rule>
        </rulegroup>
        
        
        <rulegroup default="on" id="Ni_mnogo_ni_malo" name="Фразеологический оборот «ни много ни мало»">
            <rule>
                <pattern case_sensitive="no">
                    <token regexp="yes">не|ни</token>
                    <token>много</token>
                    <token>,</token>
                    <token regexp="yes">не|ни</token>
                    <token>мало</token>
                </pattern>
                <message>Фразеологический оборот: <suggestion>ни \2 ни \5</suggestion>.</message>
                <short>Фразеологический оборот &quot;ни много ни мало&quot;.</short>
                <example correction="Ни много ни мало"><marker>Не много, ни мало</marker>, а прошло уже 35 лет.</example>
            </rule>
          
        </rulegroup>
        
        
        
        <rulegroup default="on" id="Oborot_nikto_inoj_ne" name="Обороты «не кто иной, как» и «никто иной не»">
            <!--  Обороты не кто иной, как..., не что иное, как...      и     никто иной не...; ничто иное не...,
            например: это был не кто иной, как твоя родная сестра, но: никто иной не мог этого сделать;
            это было не что иное, как приключение; но: ничто иное не могло бы меня испугать.
            -->

            <rule>
                <pattern case_sensitive="no">
                    <token>ни</token>
                    <token regexp="yes">кто|что</token>
                    <token regexp="yes">иной|иное</token>
                    <token>,</token>
                    <token>как</token>
                </pattern>
                <message>Оборот: <suggestion>не \2 \3\4 \5</suggestion>.</message>
                <short>Ошибка.</short>
                <example>Был это не кто иной, как наш мастер.</example>
                <example correction="не кто иной, как">Был это <marker>ни кто иной, как</marker> наш мастер.</example>
            </rule>
            <rule>
                <pattern case_sensitive="no">
                    <token>ни</token>
                    <token regexp="yes">кто|что</token>
                    <token regexp="yes">иной|иное</token>
                    <token>как</token>
                </pattern>
                <message>Оборот: <suggestion>не \2 \3, \4</suggestion>.</message>
                <short>Ошибка.</short>
                <example>Был это не кто иной, как наш мастер.</example>
                <example correction="не кто иной, как">Был это <marker>ни кто иной как</marker> наш мастер.</example>
            </rule>
            <rule>
                <pattern case_sensitive="no">
                    <token regexp="yes">ни|не</token>
                    <token regexp="yes">кто|что</token>
                    <token regexp="yes">иной|иное|другой|другое</token>
                    <token>не</token>
                </pattern>
                <message>Оборот: <suggestion>ни\2 \3 \4</suggestion>.</message>
                <short>Ошибка.</short>
                <example>Ничто иное не могло бы его испугать.</example>
                <example>Ничто другое не могло бы его испугать.</example>
                <example correction="Ничто иное не">
                    <marker>Не что иное не</marker> могло бы его испугать.</example>
                <example correction="Ничто другое не">
                    <marker>Не что другое не</marker> могло бы его испугать.</example>
            </rule>
            <rule>
                <pattern case_sensitive="no">
                    <token regexp="yes">(не)(кто|что)</token>
                    <token regexp="yes">иной|иное|другой|другое</token>
                    <token>не</token>
                </pattern>
                <message>Оборот: <suggestion><match no="1" regexp_match="(не|Не)(кто|что)" regexp_replace="ни$2"></match> <match no="2"></match> <match no="3"></match></suggestion>.</message>
                <short>Ошибка.</short>
                <example>Ничто иное не могло бы его испугать.</example>
                <example>Ничто другое не могло бы его испугать.</example>
                <example correction="Ничто иное не"><marker>Нечто иное не</marker> могло бы его испугать.</example>
                <example correction="Ничто другое не"><marker>Нечто другое не</marker> могло бы его испугать.</example>
            </rule>
        </rulegroup>
        
        <rulegroup default="on" id="Frazeologizm_nevernij" name="Ошибки во фразеологизмах «щекотливая дилемма», ...">
            <!--  Щекотливая дилемма - щекотливый вопрос
                  Вся пресса поёт в одну дуду  -  поёт в один голос
                  не упасть лицом в грязь - не ударить лицом в грязь
                  отдал руку и сердце - предложил руку и сердце
                  избиение  грешников - избиение младенцев
                  закадычная подруга - лучшая подруга
                  промокли до костей - промокли до нитки
                  промёрзли до нитки - промёрзли до костей
                  глас, вопиющий в пустыне - глас вопиющего в пустыне
            -->

            
            <rule>
                <pattern case_sensitive="no">
                    <token>щекотливая</token>
                    <token>дилемма</token>
                </pattern>
                <message>Фразеологизм: <suggestion>щекотливый вопрос</suggestion>.</message>
                <short>Ошибка.</short>
                <example>щекотливый вопрос</example>
                <example correction="щекотливый вопрос">
                    <marker>щекотливая дилемма</marker>
                </example>
            </rule>
            <rule>
                <pattern case_sensitive="no">
                    <token>поёт</token>
                    <token>в</token>
                    <token>одну</token>
                    <token>дуду</token>
                </pattern>
                <message>Фразеологизм: <suggestion>\1 \2 один голос</suggestion>.</message>
                <short>Ошибка.</short>
                <example>Вся пресса поёт в один голос.</example>
                <example correction="поёт в один голос">Вся пресса <marker>поёт в одну дуду</marker>.</example>
            </rule>
            <rule>
                <pattern case_sensitive="no">
                    <token>не</token>
                    <token>упасть</token>
                    <token>лицом</token>
                    <token>в</token>
                    <token>грязь</token>
                </pattern>
                <message>Фразеологизм: <suggestion>\1 ударить \3 \4 \5</suggestion>.</message>
                <short>Ошибка.</short>
                <example>не ударить лицом в грязь</example>
                <example correction="не ударить лицом в грязь">
                    <marker>не упасть лицом в грязь</marker>
                </example>
            </rule>
            <rule>
                <pattern case_sensitive="no">
                    <token>отдал</token>
                    <token>руку</token>
                    <token>и</token>
                    <token>сердце</token>
                </pattern>
                <message>Фразеологизм: <suggestion>предложил \2 \3 \4</suggestion>.</message>
                <short>Ошибка.</short>
                <example>предложил руку и сердце</example>
                <example correction="предложил руку и сердце">
                    <marker>отдал руку и сердце</marker>
                </example>
            </rule>
            <rule>
                <pattern case_sensitive="no">
                    <token>избиение</token>
                    <token>грешников</token>
                </pattern>
                <message>Фразеологизм: <suggestion>\1 младенцев</suggestion>.</message>
                <short>Ошибка.</short>
                <example>избиение младенцев</example>
                <example correction="избиение младенцев">
                    <marker>избиение грешников</marker>
                </example>
            </rule>
            
            <rule>
                <pattern case_sensitive="no">
                    <token>закадычная</token>
                    <token>подруга</token>
                </pattern>
                <message>Фразеологизм: <suggestion>лучшая \2</suggestion>.</message>
                <short>Ошибка.</short>
                <example>Она - лучшая подруга.</example>
                <example correction="лучшая подруга">Она - <marker>закадычная подруга</marker>.</example>
            </rule>
            <rule>
                <pattern case_sensitive="no">
                    <token>промокли</token>
                    <token>до</token>
                    <token>костей</token>
                </pattern>
                <message>Фразеологизм: <suggestion>\1 \2 нитки</suggestion>.</message>
                <short>Ошибка.</short>
                <example>промокли до нитки</example>
                <example correction="промокли до нитки">
                    <marker>промокли до костей</marker>
                </example>
            </rule>
            <rule>
                <pattern case_sensitive="no">
                    <token>замёрзли</token>
                    <token>до</token>
                    <token>нитки</token>
                </pattern>
                <message>Фразеологизм: <suggestion>\1 \2 костей</suggestion>.</message>
                <short>Ошибка.</short>
                <example>замёрзли до костей</example>
                <example correction="замёрзли до костей">
                    <marker>замёрзли до нитки</marker>
                </example>
            </rule>
            <rule>
                <pattern case_sensitive="no">
                    <token>промёрзли</token>
                    <token>до</token>
                    <token>нитки</token>
                </pattern>
                <message>Фразеологизм: <suggestion>\1 \2 костей</suggestion>.</message>
                <short>Ошибка.</short>
                <example>промёрзли до костей</example>
                <example correction="промёрзли до костей">
                    <marker>промёрзли до нитки</marker>
                </example>
            </rule>
            <rule>
                <pattern case_sensitive="no">
                    <token>глас</token>
                    <token>,</token>
                    <token>вопиющий</token>
                    <token>в</token>
                    <token>пустыне</token>
                </pattern>
                <message>Фразеологизм: <suggestion>\1 вопиющего \4 \5</suggestion>.</message>
                <short>Ошибка.</short>
                <example>глас вопиющего в пустыне</example>
                <example correction="глас вопиющего в пустыне">
                    <marker>глас, вопиющий в пустыне</marker>
                </example>
            </rule>
        </rulegroup>
        
        <rulegroup id="VO_VREMJA" name="«Во время/вовремя»">
            <rule>
                <pattern case_sensitive='yes'>
                    <marker>
                    <token>Вовремя</token>
                    </marker>
                    <token skip='-1'></token>
                    <token postag='VB:.*' postag_regexp='yes'></token>
                </pattern>
                <message>Предлог+существительное: <suggestion>Во время</suggestion></message>
                <short>Вовремя/Во время</short>
                <example correction='Во время'><marker>Вовремя</marker> мероприятия был фуршет.</example>
                <example>Во время мероприятия был фуршет.</example>
            </rule>
            <rule>
                <pattern case_sensitive='yes'>
                 <token postag='VB:.*' postag_regexp='yes' skip='-1'></token>
                 <marker>
                 <token>во</token>
                 <token>время</token>
                 </marker>
                 <token regexp="yes">[.?!,]</token>
                </pattern>
                <message>Наречие: <suggestion>\2\3</suggestion></message>
                <short>Вовремя/Во время</short>
                <example correction='вовремя'>Поезд прибыл на вокзал <marker>во время</marker>.</example>
                <example>Поезд прибыл на вокзал вовремя.</example>
            </rule>
        </rulegroup>
        
        <rule id="Logical_bolee_menee" name="Устойчивое выражение «более или менее»">
            <pattern>
                <token>более-менее</token>
            </pattern>
            <message>Устойчивое выражение: <suggestion>более или менее</suggestion>.</message>
            
            <short>Устойчивое выражение.</short>
            <example correction="Более или менее"><marker>Более-менее</marker>.</example>
            <example>Более или менее.</example>
        </rule> 
        
        <rulegroup id="NI_NA_GRAN" name="Цельное выражение «ни на гран»">
         <rule>
            <pattern>
                <token>ни</token>
                <token>на</token>
                <token>грамм</token>
            </pattern>
            <message>Цельное выражение: <suggestion>ни на гран</suggestion>.</message>
            <url>http://ru.wikipedia.org/wiki/%D0%93%D1%80%D0%B0%D0%BD</url>            
            <short>Цельное выражение.</short>
            <example correction="ни на гран"><marker>ни на грамм</marker></example>
            <example>ни на гран</example>
         </rule>
             <rule>
            <pattern>
                <token>ни</token>
                <token>грамма</token>
            </pattern>
            <message>Цельное выражение: <suggestion>ни грана</suggestion>.</message>
            <url>http://ru.wikipedia.org/wiki/%D0%93%D1%80%D0%B0%D0%BD</url>
            <short>Цельное выражение.</short>
            <example correction="ни грана"><marker>ни грамма</marker></example>
            <example>ни грана</example>
         </rule>  
        </rulegroup>                    
        
         <rulegroup default="on" id="NE_PREDSTAVL_VOZM" name="Цельные выражения: «не представляется возможным»">
            <rule>
                <pattern>
                    <token>не</token>
                    <token>предоставляется</token>
                    <token>возможным</token>
                </pattern>
                <message>Словосочетание<suggestion>\1 представляется \3</suggestion>.</message>
                <short>Цельное выражение.</short>
                <example>Количество лошадиных сил определить не представляется возможным.</example>
                <example correction="не представляется возможным">Количество лошадиных сил определить <marker>не предоставляется возможным</marker>.</example>
            </rule>
        </rulegroup>
	
	<rulegroup default="on" id="Opublikovani_vospominanija" name="Цельные выражения: «опубликованы воспоминания»">
            <rule>
                <pattern>
                    <token regexp="yes" >опубликовано|напечатано|обнародовано|издано</token>
                    <token>воспоминание</token>
                </pattern>
                <message>Требуется множественное число: <suggestion><match no="1" postag="PT:(.*):.*" postag_regexp="yes" postag_replace="PT:$1:PL" /> воспоминания</suggestion>.</message>
                <short>Требуется множественное число.</short>

                <example correction="опубликованы воспоминания">В книге <marker>опубликовано воспоминание</marker> известного политика.</example>
            </rule>
        </rulegroup>
        
        <rulegroup default="on" id="V_K_S" name="Беглая гласная в предлогах: «в», «к», «с», «без», «из» ...">
            <rule>
                <pattern>
                    <token>во</token>
                    <token regexp="yes">[аёоуыэюяьън].*</token>
                </pattern>
                <message>Неправильная форма предлога. Буква &quot;о&quot; не нужна: <suggestion>в \2</suggestion>.</message>
                <short>Буква &quot;о&quot; не нужна.</short>
                <example>Мы видели её в окне.</example>
                <example correction="в окне">Мы видели её <marker>во окне</marker>.</example>
            </rule>
              <rule>
                <pattern>
                    <token>в</token>
                    <token regexp="yes">фра.*</token>
                </pattern>
                <message>Неправильная форма предлога: <suggestion>во \2</suggestion>.</message>
                <short>Беглая гласная.</short>
                <example>Мы отправили её во Францию.</example>
                <example correction="во Францию">Мы отправили её <marker>в Францию</marker>.</example>
            </rule>
            <rule>
                <pattern>
                    <token>в</token>
                    <or>
                    <token regexp="yes" case_sensitive="yes" >в[бвгджзклмнпрстфхчшщ].*</token>
                    <token regexp="yes" case_sensitive="yes" >Втор.*</token>
                    </or>
                </pattern>
                <message>Правильная форма предлога: <suggestion>во \2</suggestion>.</message>
                <short>Беглая гласная.</short>
                <example>Хождение во власть.</example>
                <example correction="во власть">Хождение <marker>в власть</marker>.</example>
            </rule>
            <rule>
                <pattern>
                    <token>в</token>
                    <token regexp="yes" case_sensitive="yes" >В[бвгджзклмнпрстфхчшщ].*</token>
                </pattern>
                <message>Правильная форма предлога: <suggestion>во \2</suggestion>.</message>
                <short>Беглая гласная.</short>
                <example>Жить во Владивостоке.</example>
                <example correction="во Владимир">Приехал <marker>в Владимир</marker>.</example>
                <example correction="Во Внуково"><marker>В Внуково</marker> я успел.</example>
            </rule>
            <rule>
                <pattern>
                    <token>ко</token>
                    <token regexp="yes">[аеёиоуыэюяьън].*</token>
                </pattern>
                <message>Неправильная форма предлога. Буква &quot;о&quot; не нужна: <suggestion>к \2</suggestion>.</message>
                <short>Буква &quot;о&quot; не нужна.</short>
                <example>Мы успели к обеду.</example>
                <example correction="к обеду">Мы успели <marker>ко обеду</marker>.</example>
            </rule>
            <rule>
                <pattern>
                    <token>cо</token>
                    <token regexp="yes">[аеёиоуыэюяьънбгдкптфхцч].*</token>
                </pattern>
                <message>Неправильная форма предлога. Буква &quot;о&quot; не нужна: <suggestion>c \2</suggestion>.</message>
                <short>Буква &quot;о&quot; не нужна.</short>
                <example>Иван взял сумку с едой.</example>
                <example correction="c едой">Иван взял сумку <marker>cо едой</marker>.</example>
            </rule>
            <rule>
                <pattern>
                    <token>безо</token>
                    <token regexp="yes">[аеёиоуыэюяьън].*</token>
                </pattern>
                <message>Неправильная форма предлога. Буква &quot;о&quot; не нужна: <suggestion>без \2</suggestion>.</message>
                <short>Буква &quot;о&quot; не нужна.</short>
                <example>Он убегал без оглядки.</example>
                <example correction="без оглядки">Он убегал <marker>безо оглядки</marker>.</example>
            </rule>
            <rule>
                <pattern>
                    <token case_sensitive="yes" regexp="yes">Изо|изо</token>
                    <token regexp="yes">[аеёиоуыэюяьън].*</token>
                </pattern>
                <message>Неправильная форма предлога. Буква &quot;о&quot; не нужна: <suggestion>из \2</suggestion>.</message>
                <short>Буква &quot;о&quot; не нужна.</short>
                <example>Из окна выпал пакет.</example>
                <example>На ИЗО одному мальчику не хватило красок.</example>
                <example correction="Из окна"><marker>Изо окна</marker> выпал пакет.</example>
            </rule>
        </rulegroup>
        <rulegroup default="on" id="S_SO" name="Беглая гласная в предлогах: «c», «co»">
            <rule>
                <pattern>
                    <token>с</token>
                    <token regexp="yes" case_sensitive="yes" >[сзшжлрмщ][йцкнгшщзхфвпрлджчсмтб].*|ль[йцкнгшщзхфвпрлджчсмтб].*</token>
                </pattern>
                <message>Неправильная форма предлога. Исправление: <suggestion>со \2</suggestion>.</message>
                <short>Неправильная форма предлога.</short>
                <example>Кошка спрыгнула со шкафа.</example>
                <example correction="со шкафа">Кошка спрыгнула <marker>с шкафа</marker>.</example>
            </rule>
            <rule>
                <pattern>
                    <token>с</token>
                    <token regexp="yes" case_sensitive="yes" >С[бвгджзклмнпрстфхчшщ].*<exception>СвДП</exception></token>
                </pattern>
                <message>Неправильная форма предлога. Исправление: <suggestion>со \2</suggestion>.</message>
                <short>Неправильная форма предлога.</short>
                <example>Co Степаном я знаком</example>
                <example correction="Со Смирновым"><marker>С Смирновым</marker> я знаком.</example>
                <example correction="со Степаном"> Я встретился <marker>с Степаном</marker>.</example>
                <!-- <example correction="со СвДП"> ХСС делила власть <marker>с СвДП</marker>.</example> -->
            </rule>
        </rulegroup>
        <rulegroup default="on" id="Vo_izbezhanie" name="Правописание предлога «во избежание»">
            <rule>
                <pattern>
                    <token>во</token>
                    <token>избежании</token>
                </pattern>
                <message>Неправильная форма предлога. Исправление : <suggestion>\1 избежание</suggestion>.</message>
                <short>Ошибка!</short>
                <example>Чего не следует делать во избежание неприятностей.</example>
                <example correction="во избежание">Чего не следует делать <marker>во избежании</marker> неприятностей.</example>
            </rule>
        </rulegroup>
        <rulegroup default="on" id="O_OB_OBO" name="Правописание предлогов: «о», «об», «обо»">
            <rule>
                <pattern>
                    <token regexp="yes">обо|о</token>
                    <token regexp="yes">[аиоуэ].*<exception>и</exception></token>
                </pattern>
                <message>Неправильная форма предлога. Исправление: <suggestion>об \2</suggestion>.</message>
                <short>Неправильная форма предлога.</short>
                <example>Об интернете.</example>
                <example correction="Об интернете"><marker>О интернете</marker>.</example>
            </rule>
            <rule>
                <pattern>
                    <token regexp="yes">об|о</token>
                    <token regexp="yes">мне|что</token>
                </pattern>
                <message>Неправильная форма предлога. Исправление: <suggestion>обо \2</suggestion>.</message>
                <short>Неправильная форма предлога.</short>
                <example>Они говорили обо мне.</example>
                <example correction="обо мне">Они говорили <marker>об мне</marker>.</example>
            </rule>
            <rule>
                <pattern>
                    <token>об</token>
                    <token regexp="yes">всём|всей|всех|всем</token>
                </pattern>
                <message>Неправильная форма предлога. Исправление: <suggestion>обо \2</suggestion>  или  <suggestion>о \2</suggestion>.</message>
                <short>Неправильная форма предлога.</short>
                <example>Обо всём.</example>
                <example correction="Обо всём|О всём"><marker>Об всём</marker>.</example>
            </rule>
        </rulegroup>
        
        <rule default="on" id="Verb_and_Verb" name="Глагол и глагол">
            <pattern case_sensitive="yes">
                <!--     VB:.*  VB:.* (VB:INF)            -->
       <!--         <token postag="VB:.*" postag_regexp="yes" regexp="yes">[а-яё].*<exception postag="VB:INF"></exception>
                    <exception postag_regexp="yes" negate_pos="yes" postag="VB:.*"></exception><exception postag="ADV"></exception>
                    <exception regexp="yes">трём|давай|давайте|иди</exception>
                </token>   -->
                <token regexp="yes">будет|стало</token>
                <token postag="VB:.*" postag_regexp="yes">
                    <exception postag="VB:INF"></exception>
                    <exception postag_regexp="yes" negate_pos="yes" postag="VB:.*"></exception>
                    <exception>трём</exception>
                </token>
            </pattern>
            <message>Два глагола в личной форме подряд. Второй глагол должен быть в неопределённой форме: <suggestion><match no="1"></match> <match no="2" postag="VB:.*" postag_regexp="yes" postag_replace="VB:INF"></match></suggestion></message>
            <url>http://ru.wikipedia.org/wiki/%D0%A1%D0%BA%D0%B0%D0%B7%D1%83%D0%B5%D0%BC%D0%BE%D0%B5#.D0.A1.D0.BE.D1.81.D1.82.D0.B0.D0.B2.D0.BD.D0.BE.D0.B5_.D0.B3.D0.BB.D0.B0.D0.B3.D0.BE.D0.BB.D1.8C.D0.BD.D0.BE.D0.B5_.D1.81.D0.BA.D0.B0.D0.B7.D1.83.D0.B5.D0.BC.D0.BE.D0.B5</url>
            <short>Ошибка в примыкани.</short>
            <example>Здесь будет строиться всё больше жилья.</example>
            <example>И как попало расселись на траве.</example>
            <example>В этой области мы не знаем ничего, давайте создадим модель и поэкспериментируем.</example>
            <example correction="будет строиться">Здесь <marker>будет строится</marker> всё больше жилья.</example>
        </rule>
    <rule default="on" id="Verb_tsa_and_ttsya" name="Правописание «-тся» и «-ться» в глаголах">
            <pattern>
                <!--     VB:.*         -->
                <token skip="-1">нужно<exception  scope="next" regexp="yes">[,:;]</exception></token>
                <marker>
                  <token postag="VB:.*" postag_regexp="yes" skip="-1"><exception postag="VB:INF"></exception><exception postag_regexp="yes" negate_pos="yes" postag="VB:.*"></exception><exception>трём</exception><exception postag_regexp="yes" scope="next" postag="VB:.*"></exception></token>
                </marker>
                <token regexp="yes">[.;,!?]</token>
            </pattern>
            <message>Глагол должен быть в неопределённой форме: <suggestion><match no="2" postag="VB:.*" postag_regexp="yes" postag_replace="VB:INF"></match></suggestion></message>
            <url>http://tsya.ru/</url>
            <short>Глагол должен быть в неопределённой форме.</short>
            <example>Нужно, чтобы мы готовились к худшему.</example>
            <example correction="строиться">Нужно <marker>строится</marker> на этом месте.</example>
        </rule>
        
        
        
        <rule default="on" id="Verb_and_PREP" name="Глагол и предлог">
            <pattern case_sensitive="yes">
                <!--              PREP VB:.*    -->
                <!--              excluded prep "по" for another rule    -->
                <token postag="PREP">
                    <exception negate_pos="yes" postag="PREP"></exception>
                    <exception regexp="yes">спустя|ради|по|[А-ЯЁ][А-ЯЁ]*</exception>
                </token>
                <token postag="VB:.*" postag_regexp="yes">
                    <exception negate_pos="yes" postag="VB:.*" postag_regexp="yes"></exception>
                    <exception>трём</exception>
                </token>
                
            </pattern>
            <message>Предлог перед глаголом не употребляется. Исправление: <suggestion>\2</suggestion> или <suggestion>\2 \1</suggestion>.</message>
            <url>http://ru.wikipedia.org/wiki/%D0%9F%D1%80%D0%B5%D0%B4%D0%BB%D0%BE%D0%B3</url>
            <short>Предлог перед глаголом не употребляется.</short>
            <example>Он пошёл в лес.</example>
            <example correction="пошёл|пошёл в">Он <marker>в пошёл</marker> лес.</example>
        </rule>
        
        
<rulegroup default="on" id="PREP_and_PNN1" name="Предлог и местоимения без «н»">
         <rule>
            <pattern>
                <!--                           -->
                    <token regexp="yes">вопреки|наперекор|согласно|вслед|навстречу|подобно|соответственно|благодаря</token>
                    <token regexp="yes">нему|ней|ним</token>
            </pattern>
            <message>Лишняя начальная буква «н»: <suggestion><match no="1"></match> <match no="2" regexp_match="([н])(.*)" regexp_replace="$2"></match></suggestion>.</message>
            <url>http://ru.wikipedia.org/wiki/%D0%9B%D0%B8%D1%87%D0%BD%D1%8B%D0%B5_%D0%BC%D0%B5%D1%81%D1%82%D0%BE%D0%B8%D0%BC%D0%B5%D0%BD%D0%B8%D1%8F</url>
            <short>Лишняя начальная буква «н»</short>
            <example>Это было сделано благодаря ему.</example>
            <example correction="благодаря ему">Это было сделано <marker>благодаря нему</marker>.</example>
        </rule>
        
        <rule>
            <pattern>
                <!--        старше его, выше её,  лучше их                   -->
                    <token regexp="yes">старше|выше|лучше</token>
                    <token regexp="yes">него|неё|них</token>
            </pattern>
            <message>Лишняя начальная буква «н»: <suggestion><match no="1"></match> <match no="2" regexp_match="([н])(.*)" regexp_replace="$2"></match></suggestion>.</message>
            <url>http://ru.wikipedia.org/wiki/%D0%9B%D0%B8%D1%87%D0%BD%D1%8B%D0%B5_%D0%BC%D0%B5%D1%81%D1%82%D0%BE%D0%B8%D0%BC%D0%B5%D0%BD%D0%B8%D1%8F</url>
            <short>Лишняя начальная буква «н»</short>
            <example>Он прыгнул лучше их.</example>
            <example correction="лучше их">Он прыгнул <marker>лучше них</marker>.</example>
        </rule>
        
      <!-- в отношении его, при помощи её, не в пример им, в противовес им, по поводу её, за исключением их,
           со стороны её, по причине его,  наподобие его, насчёт их   -->
  
         <rule>
            <pattern>
                    <token regexp="yes">в|при|по|за|со</token>
                    <token regexp="yes">отношении|помощи|пример|противовес|поводу|исключением|стороны|причине</token>
                    <token regexp="yes">него|неё|них</token>
            </pattern>
            <message>Лишняя начальная буква «н»: <suggestion><match no="1"></match> <match no="2"></match> <match no="3" regexp_match="([н])(.*)" regexp_replace="$2"></match></suggestion>.</message>
            <url>http://ru.wikipedia.org/wiki/%D0%9B%D0%B8%D1%87%D0%BD%D1%8B%D0%B5_%D0%BC%D0%B5%D1%81%D1%82%D0%BE%D0%B8%D0%BC%D0%B5%D0%BD%D0%B8%D1%8F</url>
            <short>Лишняя начальная буква «н»</short>
            <example>Был выполнен возврат товара по причине его несоответствия требованиям.</example>
            <example correction="по причине его">Был выполнен возврат товара <marker>по причине него</marker> несоответствия требованиям.</example>
        </rule> 
        
        <rule>
            <pattern>
                    <token regexp="yes">наподобие|насчёт|насчет</token>
                    <token regexp="yes">него|неё|них</token>
            </pattern>
            <message>Лишняя начальная буква «н»: <suggestion><match no="1"></match> <match no="2" regexp_match="([н])(.*)" regexp_replace="$2"></match></suggestion>.</message>
            <url>http://ru.wikipedia.org/wiki/%D0%9B%D0%B8%D1%87%D0%BD%D1%8B%D0%B5_%D0%BC%D0%B5%D1%81%D1%82%D0%BE%D0%B8%D0%BC%D0%B5%D0%BD%D0%B8%D1%8F</url>
            <short>Лишняя начальная буква «н»</short>
            <example>насчёт их</example>
            <example correction="насчёт их"><marker>насчёт них</marker></example>
        </rule> 
        
</rulegroup>   
        
        <rulegroup default="on" id="PREP_and_PNN" name="Предлог и местоимения">
            <rule>
            <pattern>
                <!--              PREP (его, ему, ей... ) -> PREP (него, нему, ней... )                 -->
                <marker>
                    <token regexp="yes">без|для|до|от|в|за|из|к|на|о|по|под|перед|при|про|с|у|через|возле|вокруг|впереди|мимо|напротив|около|после|посереди|сзади</token>
                <!--    <token postag="PREP">
                        <exception negate_pos="yes" postag="PREP"></exception>
                        <exception regexp="yes">по|в|благодаря|за|наперекор|вопреки|согласно|навстречу</exception>
                    </token> -->
                    <and>
                        <token postag="PNN:.*:P3" postag_regexp="yes">
                            <exception postag="PNN:.*:Nom:P3" postag_regexp="yes"></exception>
                            <exception regexp="yes" >её|его|их</exception>
                        </token>
                        <token regexp="yes" negate="yes">[н].*</token>
                    </and>
                </marker>
           <!--     <token postag="SENT_END"></token>  -->
            </pattern>
            <message>У местоимений 3 лица в косвенных падежах пишется начальная «н», если эти местоимения употребляются после предлогов: <suggestion>\1 н\2</suggestion>.</message>
            <url>http://ru.wikipedia.org/wiki/%D0%9B%D0%B8%D1%87%D0%BD%D1%8B%D0%B5_%D0%BC%D0%B5%D1%81%D1%82%D0%BE%D0%B8%D0%BC%D0%B5%D0%BD%D0%B8%D1%8F</url>
            <short>Пропущена начальная буква «н»</short>
            <example>Он пошёл к нему.</example>
            <example>Дело удалось благодаря его усилиям.</example>
            <example correction="к нему">Он подошёл <marker>к ему</marker>.</example>
        </rule>
      
        <rule>
            <pattern>
                <!--            без ней, для ней, до ней, от ней -> без неё, для неё, до неё, от неё  -->
                <token regexp="yes">без|для|до|от</token>
                <token >ней</token>
            </pattern>
            <message>Нормативная форма - «неё»: <suggestion>\1 неё</suggestion>.</message>
            <url>http://ru.wikipedia.org/wiki/%D0%9B%D0%B8%D1%87%D0%BD%D1%8B%D0%B5_%D0%BC%D0%B5%D1%81%D1%82%D0%BE%D0%B8%D0%BC%D0%B5%D0%BD%D0%B8%D1%8F</url>
            <short>Нормативная форма - неё</short>
            <example>Всё было сделано без неё</example>

            <example correction="без неё">Всё было сделано <marker>без ней</marker>.</example>
        </rule>
        
        <rule>
            <pattern>   
                <!--       
без него(неё),  в (), для(), до(), за(), из(), к(), на(), но(), о(), от(), по(), под(), перед(), при(), про(), с(), у(), через() 
наречные предлоги: возле, вокруг, впереди, мимо, напротив, около, после, посереди, сзади него.
                -->
            <token>сзади</token>
            <!--  |для|до|от|в|за|из|к|на|но|о|по|под|перед|при|про|с|у|через|возле|вокруг|впереди|мимо|напротив|около|после|посереди   -->
            <token>его</token>
            </pattern>
            <message>Нормативная форма - «него»: <suggestion>\1 него</suggestion>.</message>
            <url>http://ru.wikipedia.org/wiki/%D0%9B%D0%B8%D1%87%D0%BD%D1%8B%D0%B5_%D0%BC%D0%B5%D1%81%D1%82%D0%BE%D0%B8%D0%BC%D0%B5%D0%BD%D0%B8%D1%8F</url>
            <short>Нормативная форма - него</short>
            <example>сзади него</example>
            <example correction="сзади него"><marker>сзади его</marker>.</example>
        </rule>  
   <!--      <rule>
            <pattern>  -->
                <!--       
без него(неё),  в (), для(), до(), за(), из(), к(), на(), но(), о(), от(), по(), под(), перед(), при(), про(), с(), у(), через() 
наречные предлоги: возле, вокруг, впереди, мимо, напротив, около, после, посереди, сзади него.
                -->
   <!--             <token regexp="yes">без|для|до|от|в|за|из|к|на|но|о|по|под|перед|при|про|с|у|через|возле|вокруг|впереди|мимо|напротив|около|после|посереди|сзади</token>
                <token regexp="yes">е[её]</token>
            </pattern>
            <message>Нормативная форма - него: <suggestion>\1 него</suggestion>.</message>
            <url>http://ru.wikipedia.org/wiki/%D0%9B%D0%B8%D1%87%D0%BD%D1%8B%D0%B5_%D0%BC%D0%B5%D1%81%D1%82%D0%BE%D0%B8%D0%BC%D0%B5%D0%BD%D0%B8%D1%8F</url>
            <short>Нормативная форма - неё</short>
            <example>Всё было сделано без неё</example>
            <example type="incorrect">Всё было сделано <marker>без её</marker>.</example>
        </rule>        
        -->
        <rule>
            <pattern>
                <!--           у ней  -> у неё  -->
                <token>у</token>
                <token>ней</token>
            </pattern>
            <message>Форма "у ней" придаёт высказыванию разговорный характер. Нормативная форма: <suggestion>\1 неё</suggestion>.</message>
            <url>http://ru.wikipedia.org/wiki/%D0%9B%D0%B8%D1%87%D0%BD%D1%8B%D0%B5_%D0%BC%D0%B5%D1%81%D1%82%D0%BE%D0%B8%D0%BC%D0%B5%D0%BD%D0%B8%D1%8F</url>
            <short>Разговорная форма.</short>
            <example>У неё на окошке герань.</example>
            <example correction="У неё"><marker>У ней</marker> занавески в разводах.</example>
        </rule>
        
        </rulegroup>
        <rule default="on" id="PREP_K_and_Noun" name="Предлог «к» и существительное">
            <pattern case_sensitive="yes">
                <!--              PREP к, ко -> NN:.*:D   -->
                <token regexp="yes">к|ко</token>
                <token postag="NN:.*:.*:.*" postag_regexp="yes" regexp="yes">[а-яё].*<exception postag="NN:.*:.*:D" postag_regexp="yes"></exception>
                    <exception postag="NN:.*:.*:.*" negate_pos="yes" postag_regexp="yes"></exception>
                </token>
            </pattern>
            <message>Предлог «к» предполагает употребление существительного в дательном падеже: <suggestion><match no="1"></match> <match no="2" postag="NN:(.*):(.*):.*" postag_regexp="yes" postag_replace="NN:$1:$2:D"></match></suggestion></message>
            <short>Требуется дательный падеж.</short>
            <example>Он подошёл к дому.</example>
            <example correction="к дому">Он подошёл <marker>к дом</marker>.</example>
        </rule>
        <rule default="on" id="PREP_K_and_ADJ" name="Предлог «к» и прилагательное">
            <pattern>
                <!--              PREP к, ко -> ADJ:.*:D   -->
                <token regexp="yes">к|ко</token>
                <token postag="ADJ:.*:.*" postag_regexp="yes">
                    <exception postag="ADJ:.*:D" postag_regexp="yes"></exception>
                    <exception postag="ADJ:.*:.*" negate_pos="yes" postag_regexp="yes"></exception>
                </token>
            </pattern>
            <message>Предлог «к» предполагает употребление прилагательного в дательном падеже: <suggestion><match no="1"></match> <match no="2" postag="ADJ:(.*):.*" postag_regexp="yes" postag_replace="ADJ:$1:D"></match></suggestion> или
            <suggestion><match no="2"></match></suggestion></message>
            <short>Требуется дательный падеж.</short>
            <example>Он подошёл к зелёному дому.</example>
            <example correction="к зелёному|зелёный">Он подошёл <marker>к зелёный</marker> дому.</example>
        </rule>
        
        <rule default="on" id="PREP_Nad_and_Noun" name="Предлоги «над», «перед»  и существительное">
            <pattern>
                <!--              PREP над, перед -> NN:.*:T   -->
                <token regexp="yes">над|перед</token>
                <token postag="NN:.*:.*:.*" postag_regexp="yes">
                    <exception postag="NN:.*:.*:T" postag_regexp="yes"></exception>
                    <exception postag="NN:.*:.*:.*" negate_pos="yes" postag_regexp="yes"></exception>
                </token>
            </pattern>
            <message>Предлоги «над» и «перед» предполагают употребление существительного в творительном падеже:
                <suggestion><match no="1"></match> <match no="2" postag="NN:(.*):(.*):.*" postag_regexp="yes" postag_replace="NN:$1:$2:T"></match></suggestion> или
                <suggestion><match no="2"></match></suggestion>
            </message>
            <short>Требуется творительный падеж.</short>
            <example>Перед закатом.</example>
            <example correction="Перед закатом|Закат"><marker>Перед закат</marker>.</example>
        </rule>
        <rule default="on" id="PREP_Nad_and_ADJ" name="Предлоги «над», «перед» и прилагательное">
            <pattern>
                <!--               PREP над, перед -> ADJ:.*:T   -->
                <token regexp="yes">над|перед</token>
                <token postag="ADJ:.*:.*" postag_regexp="yes">
                    <exception postag="ADJ:.*:T" postag_regexp="yes"></exception>
                    <exception postag="ADJ:.*:.*" negate_pos="yes" postag_regexp="yes"></exception>
                </token>
            </pattern>
            <message>Предлоги «над» и «перед» предполагают употребление прилагательного  в творительном падеже:
                <suggestion><match no="1"></match> <match no="2" postag="ADJ:(.*):.*" postag_regexp="yes" postag_replace="ADJ:$1:T"></match></suggestion> или
                <suggestion><match no="2"></match></suggestion>
            </message>
            <short>Требуется творительный падеж.</short>
            <example>Перед багровым закатом.</example>
            <example correction="Перед багровым|Багровый"><marker>Перед багровый</marker> закатом.</example>
        </rule>
        
        
        <rule default="on" id="PREP_cherez_and_Noun" name="Предлоги «сквозь», «через» и существительное">
            <pattern case_sensitive="yes">
                <!--              PREP сквозь, через -> NN:.*:V   -->
                <token regexp="yes">сквозь|через</token>
                <token postag="NN:.*:.*:.*" postag_regexp="yes" regexp="yes">[а-яё].*<exception postag="NN:.*:.*:V" postag_regexp="yes"></exception>
                    <exception postag="NN:.*:.*:Nom" postag_regexp="yes"></exception>
                    <exception postag="NN:.*:.*:.*" negate_pos="yes" postag_regexp="yes"></exception>
                </token>
            </pattern>
            <message>Предлоги «сквозь» и «через» предполагают употребление существительного в винительном падеже:
                <suggestion><match no="1"></match> <match no="2" postag="NN:(.*):(.*):.*" postag_regexp="yes" postag_replace="NN:$1:$2:V"></match></suggestion> или
                <suggestion><match no="2"></match></suggestion>
            </message>
            <short>Требуется винительный падеж.</short>
            <example>Луч света попал сквозь окно в комнату.</example>
            <example correction="сквозь окно|окном">Луч света попал <marker>сквозь окном</marker> в комнату.</example>
        </rule>
        <rule default="on" id="PREP_cherez_and_ADJ" name="Предлоги «сквозь», «через» и прилагательное">
            <pattern>
                <!--               PREP сквозь, через -> ADJ:.*:V   -->
                <token regexp="yes">сквозь|через</token>
                <token postag="ADJ:.*:.*" postag_regexp="yes">
                    <exception postag="ADJ:.*:V" postag_regexp="yes"></exception>
                    <exception postag="ADJ:.*:.*" negate_pos="yes" postag_regexp="yes"></exception>
                </token>
            </pattern>
            <message>Предлоги «сквозь» и «через» предполагают употребление прилагательного в винительном падеже:
                <suggestion><match no="1"></match> <match no="2" postag="ADJ:(.*):.*" postag_regexp="yes" postag_replace="ADJ:$1:V"></match></suggestion> или
                <suggestion><match no="2"></match></suggestion>
            </message>
            <short>Требуется винительный падеж.</short>
            <example>Луч света попал сквозь стеклянное окно в комнату.</example>
            <example correction="сквозь стеклянного|сквозь стеклянное|сквозь стеклянный|стеклянному">Луч света попал <marker>сквозь стеклянному</marker> окно в комнату.</example>
        </rule>
        
        <rulegroup default="on" id="PREP_V_and_Noun" name="Предлог «в» и существительное">
            <rule>
            <pattern>
                <!--              PREP при -> NN:.:.:V или NN:.:.P  исключение для "в учителя",... -->
                <token>в</token>
                <token postag="NN:.*:.*:.*" postag_regexp="yes"><exception regexp="yes">тысяча|миллион</exception><exception postag="NN:.*:.*:R" postag_regexp="yes" regexp="yes">.*y</exception><exception postag="NN:.*:.*:(P|V)" postag_regexp="yes"></exception><exception postag="NN:.*:.*:.*" negate_pos="yes" postag_regexp="yes"></exception><exception postag="NN:.*:PL:Nom" postag_regexp="yes"></exception></token> 
            </pattern>
            <message>Предлог «в» предполагает употребление существительного в винительном или предложном падеже: <suggestion><match no="1"></match> <match no="2" postag="NN:(.*):(.*):.*" postag_regexp="yes" postag_replace="NN:$1:$2:P"></match></suggestion> или <suggestion><match no="1"></match> <match no="2" postag="NN:(.*):(.*):.*" postag_regexp="yes" postag_replace="NN:$1:$2:V"></match></suggestion> </message>
            <short>Требуется винительный или предложный падеж.</short>
            <example>Он смотрел в окно.</example>
            <example>в дыму</example>
            <example>Дебаты кандидатов в депутаты.</example>
            <example correction="в окне|в окно">Я увидел её <marker>в окном</marker>.</example>
        </rule>
        </rulegroup>
        <rulegroup default="on" id="PREP_Pri_and_Noun" name="Предлог «при» и существительное">
            <rule>
            <pattern>
                <!--              PREP при -> NN:.*:P   -->
                <token>при</token>
                <token postag="NN:.*:.*:.*" postag_regexp="yes">
                    <exception postag="NN:.*:.*:P" postag_regexp="yes"></exception>
                    <exception postag="NN:.*:.*:.*" negate_pos="yes" postag_regexp="yes"></exception>
                </token>
            </pattern>
            <message>Предлог «при» предполагает употребление существительного в предложном падеже:
                <suggestion><match no="1"></match> <match no="2" postag="NN:(.*):(.*):.*" postag_regexp="yes" postag_replace="NN:$1:$2:P"></match></suggestion> или
                <suggestion><match no="2"></match></suggestion>
            </message>
            <short>Требуется предложный падеж.</short>
            <example>Лаборатория была создана при центре.</example>
            <example correction="при центре|центр">Лаборатория была создана <marker>при центр</marker>.</example>
        </rule>
        <rule>
            <pattern>
                <!--              PREP при -> NN:.*:P   -->
                <token>при</token>
                <token postag="NN:.*:.*:P" postag_regexp="yes"></token>
                <token>и</token>
                <token postag="NN:.*:.*:.*" postag_regexp="yes">
                    <exception postag="NN:.*:.*:P" postag_regexp="yes"></exception>
                    <exception postag="NN:.*:.*:.*" negate_pos="yes" postag_regexp="yes"></exception>
                </token>
            </pattern>
            <message>Предлог «при» предполагает употребление существительного в предложном падеже:
                <suggestion><match no="1"></match> <match no="2"></match> <match no="3"></match> <match no="4" postag="NN:(.*):(.*):.*" postag_regexp="yes" postag_replace="NN:$1:$2:P"></match></suggestion>
            </message>
            <short>Требуется предложный падеж.</short>
            <example>В университете лаборатории созданы при кафедре и факультете.</example>
            <example correction="при кафедре и факультете">В университете лаборатории созданы <marker>при кафедре и факультет</marker>.</example>
        </rule>
                <rule>
            <pattern>
                <!--              PREP при -> NN:.*:P   -->
                <token>при</token>
                <token postag="NN:.*:.*:P" postag_regexp="yes"></token>
                <token>,</token>
                <token postag="NN:.*:.*:.*" postag_regexp="yes">
                    <exception postag="NN:.*:.*:P" postag_regexp="yes"></exception>
                    <exception postag="NN:.*:.*:.*" negate_pos="yes" postag_regexp="yes"></exception>
                </token>
            </pattern>
            <message>Предлог «при» предполагает употребление существительного в предложном падеже:
                <suggestion><match no="1"></match> <match no="2"></match><match no="3"></match> <match no="4" postag="NN:(.*):(.*):.*" postag_regexp="yes" postag_replace="NN:$1:$2:P"></match></suggestion>
            </message>
            <short>Требуется предложный падеж.</short>
            <example>В университете лаборатории созданы при кафедре, факультете.</example>
            <example correction="при кафедре, факультете">В университете лаборатории созданы <marker>при кафедре, факультет</marker>.</example>
        </rule>
        </rulegroup>
        <rule default="on" id="PREP_Pri_and_ADJ" name="Предлог «при» и прилагательное">
            <pattern>
                <!--              PREP при -> ADJ:.*:P   -->
                <token>при</token>
                <token postag="ADJ:.*:.*" postag_regexp="yes">
                    <exception postag="ADJ:.*:P" postag_regexp="yes"></exception>
                    <exception postag="ADJ:.*:.*" negate_pos="yes" postag_regexp="yes"></exception>
                    <exception>различного</exception>
                </token>
            </pattern>
            <message>Предлог «при» предполагает употребление прилагательного в предложном падеже:
                <suggestion><match no="1"></match> <match no="2" postag="ADJ:(.*):.*" postag_regexp="yes" postag_replace="ADJ:$1:P"></match></suggestion> или
                <suggestion><match no="2"></match></suggestion>
            </message>
            <short>Требуется предложный падеж.</short>
            <example>Лаборатория была создана при исследовательском центре.</example>
            <example correction="при исследовательском|исследовательский">Лаборатория была создана <marker>при исследовательский</marker> центре.</example>
        </rule>
        
        <rule default="on" id="PREP_U_and_Noun" name="Предлоги «у», «без», ...  и существительное">
            <pattern case_sensitive="yes">
                <!--  PREP у, без, вместо, для, до, из (изо), из-за, из-под, кроме, около, от, против, среди-> NN:.*:R   -->
                <token regexp="yes">у|без|вместо|для|до|из|изо|из-за|из-под|кроме|около|от|против|среди</token>
                <token postag="NN:.*:.*:.*" postag_regexp="yes" regexp="yes">[а-яё].*<exception postag="NN:.*:.*:R" postag_regexp="yes"></exception>
                    <exception postag="NN:.*:.*:.*" negate_pos="yes" postag_regexp="yes"></exception>
                    <exception regexp="yes">нее|варяг|грек|роду</exception>
                </token>
            </pattern>
            <message>Предлог \1 предполагает употребление существительного в родительном падеже:
                <suggestion><match no="1"></match> <match no="2" postag="NN:(.*):(.*):.*" postag_regexp="yes" postag_replace="NN:$1:$2:R"></match></suggestion> или
                <suggestion><match no="2"></match></suggestion>
            </message>
            <short>Требуется родительный падеж.</short>
            <example>Заросший пруд у опушки леса.</example>
            <example correction="у опушки|опушка">Заросший пруд <marker>у опушка</marker> леса.</example>
        </rule>
        <rule default="on" id="PREP_U_and_ADJ" name="Предлоги «у», «без», ... и прилагательное">
            <pattern>
                <!--   PREP у, без вместо для, до, из (изо), из-за, из-под, кроме, около, от, против, среди- -> ADJ:.*:R   -->
                <token regexp="yes">у|без|вместо|для|до|из|изо|из-за|из-под|кроме|около|от|против|среди</token>
                <token postag="ADJ:.*:.*" postag_regexp="yes">
                    <exception postag="ADJ:.*:R" postag_regexp="yes"></exception>
                    <exception postag="ADJ:.*:.*" negate_pos="yes" postag_regexp="yes"></exception>
                </token>
            </pattern>
            <message>Предлог \1 предполагает употребление прилагательного  в родительном падеже:
                <suggestion><match no="1"></match> <match no="2" postag="ADJ:(.*):.*" postag_regexp="yes" postag_replace="ADJ:$1:R"></match></suggestion> или
                <suggestion><match no="2"></match></suggestion>
            </message>
            <short>Требуется родительный падеж.</short>
            <example>Заросший пруд у лесной опушки.</example>
            <example correction="у лесной|лесную">Заросший пруд <marker>у лесную</marker> опушки.</example>
        </rule>
        
        
        <rule default="off" id="upravlauchij_NN" name="Словосочетание «управляющий», ... + существительное">
            <pattern case_sensitive="no">
                <!--    Управляющий предприятием    NN:.*:.*:T       -->
                <token regexp="yes" inflected="yes">управляющий|командующий|заведующий</token>
                <token postag="NN:.*:.*:R" postag_regexp="yes">
                    <exception postag="NN:.*:.*:T" postag_regexp="yes"></exception>
                    <exception inflected="yes" regexp="yes">символ|команда|компания|инструкция</exception>
                </token>
            </pattern>
            <message>Существительное \1 предполагает употребление зависимого слова в творительном падеже:
                <suggestion><match no="1"></match> <match no="2" postag="NN:(.*):(.*):.*" postag_regexp="yes" postag_replace="NN:$1:$2:T"></match></suggestion></message>
            <short>Требуется творительный падеж.</short>
            <example><marker>Управляющий предприятием</marker> общественного питания.</example>
            <example correction="Управляющий предприятием|Управляющий предприятиями|Управляющий предприятьем|Управляющий предприятьями"><marker>Управляющий предприятия</marker> общественного питания.</example>
        </rule>
	
	<rule default="on" id="plit_lodkoj" name="Словосочетание «плыть лодкой» --> «плыть на лодке»">
            <pattern case_sensitive="no">
                <!--          -->
                <token regexp="yes" inflected="yes">летать|плыть</token>
                <token regexp="yes">лодкой|вертолётом|кораблём|самолётом</token>
            </pattern>
            <message>Существительное \1 предполагает употребление зависимого слова в предложном падеже:
                <suggestion><match no="1"></match> на <match no="2" postag="NN:(.*):(.*):.*" postag_regexp="yes" postag_replace="NN:$1:$2:P"></match></suggestion></message>
            <short>Требуется предложный падеж.</short>
           
            <example correction="плыть на лодке"><marker>плыть лодкой</marker></example>
        </rule>
        
        <rule default="on" id="vopreki_NN" name="Предлог «вопреки» + существительное">
            <pattern case_sensitive="no">
                <!--     вопреки предположениям    NN:.*:.*:D       -->
                <token>вопреки</token>
                <token postag="NN:.*:.*:.*" postag_regexp="yes">
                    <exception postag="NN:.*:.*:D" postag_regexp="yes"></exception>
                    <exception postag="NN:.*:.*:.*" negate_pos="yes" postag_regexp="yes"></exception>
                </token>
            </pattern>
            <message> \1 предполагает употребление зависимого слова в творительном падеже:<suggestion><match no="1"></match> <match no="2" postag="NN:(.*):(.*):.*" postag_regexp="yes" postag_replace="NN:$1:$2:D"></match></suggestion></message>
            <short>Требуется дательный падеж.</short>
            <example><marker>Вопреки предположениям</marker> о том, что изменения ожидаются довольно скоро, объявлены более отдалённые сроки их вступления в силу.</example>
            <example correction="Вопреки предположениям|Вопреки предположеньям"><marker>Вопреки предположений</marker> о том, что изменения ожидаются довольно скоро, объявлены более отдалённые сроки их вступления в силу.</example>
        </rule>
        
        <rule default="on" id="zaslujivat_NN" name="Словосочетание: «заслуживать» + существительное">
            <pattern case_sensitive="no">
                <!--    заслуживать доверия    NN:.*:.*:R       -->
                <token>заслуживать</token>
                <token postag="NN:.*:.*:.*" postag_regexp="yes">
                    <exception postag="NN:.*:.*:R" postag_regexp="yes"></exception>
                    <exception postag="NN:.*:.*:.*" negate_pos="yes" postag_regexp="yes"></exception>
                </token>
            </pattern>
            <message> \1 предполагает употребление зависимого слова в родительном падеже: <suggestion><match no="1"></match> <match no="2" postag="NN:(.*):(.*):.*" postag_regexp="yes" postag_replace="NN:$1:$2:R"></match></suggestion></message>
            <short>Требуется родительный падеж.</short>
            <example>Кто может <marker>заслуживать доверия</marker> в этом вопросе?</example>
            <example correction="заслуживать доверия|заслуживать доверья">Кто может <marker>заслуживать доверие</marker> в этом вопросе?</example>
        </rule>
        <rule default="on" id="zaslujit_NN" name="Словосочетание: «заслужить» + существительное">
            <pattern case_sensitive="no">
                <!--    заслужить доверие    NN:.*:.*:V       -->
                <token>заслужить</token>
                <token postag="NN:.*:.*:.*" postag_regexp="yes">
                    <exception postag="NN:.*:.*:V" postag_regexp="yes"></exception>
                    <exception postag="NN:.*:.*:.*" negate_pos="yes" postag_regexp="yes"></exception>
                </token>
            </pattern>
            <message> \1 предполагает употребление зависимого слова в винительном падеже: <suggestion><match no="1"></match> <match no="2" postag="NN:(.*):(.*):.*" postag_regexp="yes" postag_replace="NN:$1:$2:V"></match></suggestion></message>
            <short>Требуется винительный падеж.</short>
            <example>Кто может <marker>заслужить доверие</marker> в этом вопросе?</example>
            <example correction="заслужить доверие|заслужить доверье">Кто может <marker>заслужить доверию</marker> в этом вопросе?</example>
        </rule>
        
        
        <rule default="on" id="drug_s_drugom" name="Словосочетание «равноправны друг c другом»">
            <pattern case_sensitive="no">
                <!--   Равноправны друг c другом      -->
                <token>равноправны</token>
                <token>друг</token>
                <token>другу</token>
            </pattern>
            <message><suggestion>\1 \2 с другом</suggestion></message>
            <short>Равноправны друг c другом</short>
            <example>Равноправны друг c другом.</example>
            <example correction="равноправны друг с другом">Они <marker>равноправны друг другу</marker>.</example>
        </rule>
        
        <rule default="on" id="pouchastvovat" name="Правописание «поучаствовать», ...">
            <pattern case_sensitive="no">       
                <token>по</token>
                <token postag="VB:.*" postag_regexp="yes" ><exception postag="VB:.*" postag_regexp="yes" negate_pos="yes" ></exception></token>
            </pattern>
            <message>Пишется слитно: <suggestion>\1\2</suggestion></message>
            <short>Пишется слитно</short>
            <example>Южнокорейский консорциум может поучаствовать в проекте.</example>
            <example correction="поучаствовать">Южнокорейский консорциум может <marker>по участвовать</marker> в проекте.</example>
        </rule>
        <rule id="Potok_and_Noun" name="Словосочетание «поток» и существительное">
	        <pattern>
	            <token inflected="yes" regexp="yes">поток|направление<exception scope="previous" postag="VB:.*" postag_regexp="yes" /><exception regexp="yes">поток(ом|ами)</exception><exception scope="previous" postag="ADJ:.*:P|PADJ:.*:P" postag_regexp="yes" /><exception regexp="yes">направлен(ии|иях)</exception></token>
                <token postag_regexp="yes" postag="NN:.*">
                <exception postag_regexp="yes" postag="NN:.*:(R|T)"></exception>
                <exception negate="yes" case_sensitive="yes" regexp="yes">[а-я].*</exception>
                </token>
            </pattern>
            <message>После слов "поток" и "направление" существительные используются в родительном и творительном падеже.</message>
            <short>Словосочетание «поток» и существительное</short>
            <example correction=""><marker>Направление движению</marker></example>
            <example correction="">По <marker>направлению движению</marker></example>
            <example correction="">Линия <marker>потока энергия</marker></example>
            <example correction=""> <marker>Поток энергия</marker></example>
            <example>Указал направление рукой</example>
            <example>Поток энергии</example>
            <example>Поток стрелой устремился вниз с горы</example>
            <example>Направление Голова</example>
        </rule>
        
        <rule id="V_TECHENII" name="Словосочетание «в течении реки»">
            <pattern>
                <token>в</token>
                <token>течение</token>
                <token  regexp="yes">реки|потока|воды|ручья</token>
            </pattern>
            <message>Должно быть: <suggestion>\1 течении \3</suggestion></message>
            <short>В течении (воды, реки, ...)</short>
            <example correction="в течении реки">Там <marker>в течение реки</marker> много изгибов.</example>
            <example>Там в течении реки много изгибов.</example>
        </rule>
        <rulegroup id="V_TECHENIЕ" name="Словосочетание «в течение времени»">
          <rule>  
            <pattern>
                <token>в</token>
                <token>течении</token>
                <token regexp="yes">часа|минуты|промежутка|секунды|дня|суток|времени|недели|месяца|года|столетия|тысячелетия</token>
            </pattern>
            <message>Должно быть: <suggestion>\1 течение \3</suggestion></message>
            <short>В течение (времени, часа, ...)</short>
            <example correction="в течение часа">Работа должна быть выполнена <marker>в течении часа</marker>.</example>
            <example>Работа должна быть выполнена в течение часа.</example>
          </rule>
           <rule>  
            <pattern>
                <token>в</token>
                <token>течении</token>
                <or> 
                  <token regexp= "yes" >[0-9]*</token>
                  <token postag= "NumC:.*"  postag_regexp="yes"></token>
                </or>
                <token inflected="yes" regexp= "yes">час|минута|секунда|день|сутки|календарный|рабочий|банковский|выходной|праздничный|неделя|месяц|год|столетие|тысячелетие</token>
            </pattern>
            <message>Должно быть: <suggestion>\1 течение \3 \4</suggestion></message>
            <short>В течение (времени, часа, ...)</short>
            <example correction="в течение 10 дней">Работа должна быть выполнена <marker>в течении 10 дней</marker>.</example>
            <example correction="в течение 10 календарных">Работа должна быть выполнена <marker>в течении 10 календарных</marker> дней.</example>
             <example correction="в течение трёх банковских">Перевод выполняется <marker>в течении трёх банковских</marker> дней.</example>
            <example>Работа должна быть выполнена в течение 10 дней.</example>
          </rule>
        </rulegroup>
        <rule id="V_PRODOLJENIЕ" name="Словосочетание «в продолжение (отрезка времени)»">
            <pattern>
                <token>в</token>
                <token>продолжении</token>
                <token regexp="yes">часа|минуты|промежутка|секунды|дня|времени|недели|месяца|года|столетия|тысячелетия|разговора|беседы</token>
            </pattern>
            <message>Должно быть: <suggestion>\1 продолжение \3</suggestion></message>
            <short>В продолжение (времени, часа, ...)</short>
            <example correction="в продолжение дня">Работа была выполнена <marker>в продолжении дня</marker>.</example>
            <example>Работа была выполнена в продолжение дня.</example>
        </rule>
        <!-- TO DO:  в продолжении (существительное) -->
        
        <rulegroup default="on" id="Genitsya" name="«Жениться»/«выйти замуж»">
            <rule>
                <pattern case_sensitive="no">
                    <!--          -->
                    <token>он</token>
                    <token>вышел</token>
                    <token>замуж</token>
                </pattern>
                <message>"Выйти замуж" употребляется только со словами женского рода:<suggestion>\1 женился</suggestion></message>
                <url>http://ru.wiktionary.org/wiki/%D0%B2%D1%8B%D0%B9%D1%82%D0%B8_%D0%B7%D0%B0%D0%BC%D1%83%D0%B6</url>
                <short>Требуется женский род.</short>
                <example>
                    <marker>Она вышла замуж</marker>.</example>
                <example correction="Он женился">
                    <marker>Он вышел замуж</marker>.</example>
            </rule>
            <rule>
                <pattern case_sensitive="no">
                    <!--          -->
                    <token postag="NN:Masc:Sin:.*" postag_regexp="yes"></token>  
                    <token>вышел</token>
                    <token>замуж</token>
                </pattern>
                <message>"Выйти замуж" употребляется только со словами женского рода:<suggestion>\1 женился</suggestion></message>
                <url>http://ru.wiktionary.org/wiki/%D0%B2%D1%8B%D0%B9%D1%82%D0%B8_%D0%B7%D0%B0%D0%BC%D1%83%D0%B6</url>
                <short>Требуется женский род.</short>
                <example><marker>Дочка вышла замуж</marker>.</example>
                <example correction="Сын женился"><marker>Сын вышел замуж</marker>.</example>
            </rule>
            
            <rule>
                <pattern case_sensitive="no">
                    <!--          -->
                    <token>она</token>
                    <token>женилась</token>
                </pattern>
                <message>"Жениться" употребляется только со словами мужскгого рода:<suggestion>\1 вышла замуж</suggestion></message>
                <url>http://ru.wiktionary.org/wiki/%D0%B6%D0%B5%D0%BD%D0%B8%D1%82%D1%8C%D1%81%D1%8F</url>               
                <short>Требуется мужской род.</short>
                <example><marker>Он женился</marker>.</example>
                <example correction="Она вышла замуж"><marker>Она женилась</marker>.</example>
            </rule>
            <rule>
                <pattern case_sensitive="no">
                    <!--          -->
                    <token postag="NN:Fem:Sin:.*" postag_regexp="yes"></token>  
                    <token>женилась</token>    
                </pattern>
                <message>"Жениться" употребляется только со словами мужскгого рода:<suggestion>\1 вышла замуж</suggestion></message>
                <url>http://ru.wiktionary.org/wiki/%D0%B6%D0%B5%D0%BD%D0%B8%D1%82%D1%8C%D1%81%D1%8F</url>
                <short>Требуется мужской род.</short>
                <example><marker>Сын женился</marker>.</example>
                <example correction="Дочка вышла замуж"><marker>Дочка женилась</marker>.</example>
            </rule>
        </rulegroup>     
        
        
         
        
    </category>
    <category id="STYLE" name="Стиль">
        
        <rulegroup default="on" id="talk" name="Разговорные слова">
            <rule>
                <pattern>
                    <token postag=".*:Talk" postag_regexp="yes">
                        <exception negate_pos="yes" postag=".*:Talk" postag_regexp="yes"></exception>
                    </token>
                </pattern>
                <message>Разговорная форма слова.</message>
                <url>http://ru.wikipedia.org/wiki/%D0%A0%D0%B0%D0%B7%D0%B3%D0%BE%D0%B2%D0%BE%D1%80%D0%BD%D1%8B%D0%B9_%D1%81%D1%82%D0%B8%D0%BB%D1%8C</url>
                <short>Разговорная форма слова.</short>
                <example>Иван Иванович</example>
                <example correction="">Иван <marker>Иваныч</marker>.</example>
            </rule>
        </rulegroup>
        
        <rule id="KTO_VB_PL" name="Местоимение «кто» и глагол">
            <pattern>
                <token>кто</token>
                <token postag="VB:.*:PL" postag_regexp="yes"><exception postag_regexp="yes" negate_pos="yes" postag="VB:.*:PL"></exception></token>
            </pattern>
            <message>Местоимение «кто» употребляется только с глаголами в форме единственного числа:<suggestion><match no="1"></match> <match no="2" postag_regexp="yes" postag="VB:(.*):PL" postag_replace="VB:Past:Masc" ></match></suggestion></message>
            <short>Глагол употребляется в ед. числе.</short>
            <example correction="кто ходил">Все, <marker>кто ходили</marker> в лес, остались довольны походом.</example>
            <example>Все, кто ходил в лес, остались довольны походом.</example>
        </rule>         
                                                  
        <rulegroup default="on" id="chto_li" name="Употребление союза «что» в придаточной части при наличии «ли»">
            <rule>
                <pattern>
                    <marker>
                        <token>,</token>
                        <token>что</token>
                    </marker>
                    <token></token>
                    <token min="0" max="2"></token>
                    <token>ли</token>
                </pattern>
                <message>Лишний союз «что»: <suggestion>\1</suggestion></message>

                <short>Лишний союз «что».</short>
                <example>Я не заметил, что находится он в комнате.</example>
                <example correction=",">Я не заметил<marker>, что</marker> находится ли он в комнате.</example>
            </rule>
        </rulegroup>
        <rulegroup default="on" id="B_S_kosvr" name="Большая или маленькая буква в цитате при передаче косвенной речи">
            <rule>
                <pattern case_sensitive="yes">
                    <token>,</token>
                    <marker>
                        <token>что</token>
                        <token regexp="yes">["«]</token>
                        <token regexp="yes">[А-Я].*<exception postag_regexp="yes" postag="NNN:.*|NNF:.*|NNP:.*|ABR|UNKNOWN"></exception></token>
                    </marker>
                    <token></token>
                </pattern>
                <message>Использование большой буквы в цитате при передаче косвенной речи является ошибкой: <suggestion><match no="2"></match> <match no="3"></match><match no="4" case_conversion="alllower"></match></suggestion></message>
                <short>Требуется маленькая буква.</short>
                <example>Как сказал А.П. Чехов, что «в человеке должно быть все прекрасно».</example>
                <example correction="что «в">Как сказал А.П. Чехов, <marker>что «В</marker> человеке должно быть все прекрасно».</example>
            </rule>
        </rulegroup>
        
        <rulegroup default="on" id="bolee_ili_menee_k" name="Словосочетание «более или менее конкретны»">
            <rule>
                <pattern>
                    <token>более</token>
                    <token>или</token>
                    <token>менее</token>
                    <token>конкретны</token>
                </pattern>
                <message>Избыточное определение:  <suggestion>\1 \4</suggestion></message>
                <short>Избыточное определение.</short>
                <example>Будьте более конкретны</example>
                <example correction="более конкретны">Будьте <marker>более или менее конкретны</marker>.</example>
            </rule>
        </rulegroup>
     
        <rulegroup default="on" id="prev_st" name="Излишние прилагательные в превосходной степени">
            <rule>
                <pattern>
                    <token skip="1">абсолютно</token>
                    <token postag="ADJ_Com:.*" postag_regexp="yes"></token>
                </pattern>
                <message>Излишние прилагательные в превосходной степени: <suggestion>\2</suggestion></message>
                <short>Излишние прилагательные в превосходной степени.</short>
                <example>Это всегда лучший способ подачи потрясающих идей.</example>
                <example correction="лучший">Это всегда <marker>абсолютно самый лучший</marker> способ подачи потрясающих идей.</example>
            </rule>
        </rulegroup>
        <rulegroup default="on" id="adv_st" name="Неверное образование степени сравнения прилагательного">
            <rule>
                <pattern>
                    <token>абсолютно</token>
                    <token postag="ADJ_Sup" ></token>
                </pattern>
                <message>Неверное образование степени сравнения прилагательного: <suggestion>\2</suggestion></message>
                <short>Избыточное наречие.</short>       
                <example correction="лучше">Этот способ всегда <marker>абсолютно лучше</marker> предложенного.</example>
            </rule>
        </rulegroup>
        
      
        <rulegroup default="off" id="O_tom_chto" name="Связка слов «о том, что»">    
            <rule>
                <!-- о том, что
                -->
                <pattern>
                        <token>о</token>
                        <token>том</token>
                        <token>,</token>
                        <token>что</token>
                </pattern>
                <message>В большинстве случаев связку слов «о том» можно исключить:<suggestion>\3 \4</suggestion>.</message>
                <short>Избыточность: «о том» можно исключить.</short>
                <example>Помните, что в большинстве случаев связку «о том» можно исключить.</example>
                <example correction=", что">Помните<marker> о том, что</marker> в большинстве случаев связку «о том» можно исключить.</example>
            </rule>
        </rulegroup>     

                        
        <rulegroup default="on" id="DoubleNE" name="Двойное «не»">
             
            <rule>
                <!-- два не подряд
                -->
                <pattern>
                    <token>не</token>
                    <token postag_regexp="yes" regexp="yes">(не)[а-я](.*)<exception regexp="yes">незнаком(.*)|немец(.*)|ненавид(.*)|нескольк(.*)|нес(.*)</exception></token>
                </pattern>
                <message>Не ставьте два «не» подряд, если это не оправдано смыслом предложения.</message>
                <short>Не ставьте два «не» подряд.</short>
                <example>Эта книга интересная.</example>
                <example>Это не только не критично, но и оправданно.</example>
                <example>Это не несёт никакой нагрузки.</example>
                <example correction="">Эта книга <marker>не неинтересная</marker>.</example>
            </rule>
        </rulegroup>
        
        <rulegroup default="on" id="DoubleNOT" name="Двойное отрицание">
             
            <rule>
                <!-- две частицы "не" в предложении
                -->
                <pattern>
                    <marker>
                        <token skip="-1">не<exception  scope="next" regexp="yes">[,:;]</exception><exception  scope="next">и</exception></token>
                        <token skip="-1">не</token>
                    </marker>
                    <token regexp="yes">[.!?:;]</token>
                </pattern>
                <message>Не ставьте два «не» подряд, если это не оправдано смыслом предложения.</message>
                <short>Не ставьте два «не» подряд.</short>
                <example>Cледует пытаться избегать двойных отрицаний.</example>
                <example>Если вы не знали меня с этой стороны, то вы вообще меня не знали.</example>
                <example>Заявка не рассматривается и не оценивается.</example>
                <example correction=""><marker>Не следует пытаться не</marker> избегать двойных отрицаний.</example>
            </rule>
        </rulegroup>                 
                                 
        <rule id="PREP_ON_END" name="Предлог в конце предложения">
            <pattern case_sensitive="yes">
                <token regexp="yes">для|на|к|от|по|в</token>
                <token postag='SENT_END'>.</token>
            </pattern>
            <message>Предлог в конце предложения.</message>
            <short>Предлог в конце предложения.</short>
            <example correction=''>Не грубости ради, но порядка <marker>для.</marker></example>
            <example>Не грубости ради, но для порядка.</example>
        </rule>
        <rule id="PNN_ON_END" name="Местоимение в конце предложения">
            <pattern case_sensitive="yes">
                <token regexp="yes">он|она|оно</token>
                <token postag='SENT_END'>.</token>
            </pattern>
            <message>Местоимение в конце предложения.</message>
            <short>Местоимение в конце предложения.</short>
            <example correction=''>Не для этого <marker>оно.</marker></example>
            <example>Оно не для этого.</example>
        </rule>
        
       <rulegroup default="on" id="noun_genitive_3" name="Более 4 существительных в родительном падеже подряд">
            <rule>
                <pattern>
                    <token postag="NN:.*:.*:R" postag_regexp="yes"><exception negate_pos="yes" postag_regexp="yes" postag="NN:.*:.*:R" /></token>
                    <token postag="NN:.*:.*:R" postag_regexp="yes"></token>
                    <token postag="NN:.*:.*:R" postag_regexp="yes"></token>
                    <token postag="NN:.*:.*:R" postag_regexp="yes"></token>
                    <token postag="NN:.*:.*:R" postag_regexp="yes"></token>
                </pattern>
                <message>Более 4 существительных в родительном падеже подряд. Перефразируйте предложение.</message>
                <short>Перефразируйте предложение.</short>
                <example>Кнопка выбора пути файла для сохранения цвета фона.</example>
                <example correction="">Кнопка <marker>выбора файла сохранения цвета фона</marker>.</example>
            </rule>
       </rulegroup>
       <rule default="on" id="prep_prep" name="Два предлога подряд">
           <pattern case_sensitive="yes">
               <token postag="PREP"><exception negate_pos="yes" postag="PREP"></exception><exception regexp="yes">ПО|По|К|ИЗО</exception></token>
               <token postag="PREP"><exception negate_pos="yes" postag="PREP"></exception><exception regexp="yes">[А-Я].*</exception></token>
           </pattern>
           <message>Два предлога подряд: <suggestion>\1</suggestion> или <suggestion>\2</suggestion></message>
           <short>Два предлога подряд</short>
           <example correction="на|в">Кошка прыгнула <marker>на в</marker> окно.</example>
       </rule>   
       <rulegroup default="on" id="kommentirovat_prep" name="Словосочетание «комментировать» + предлог">
            <rule>
                <pattern>
                    <token inflected="yes">комментировать</token>
                    <token postag="PREP"></token>
                </pattern>
                <message>Дополнение должно быть без предлога.</message>
                <short>Дополнение должно быть без предлога</short>
                <example>Диктор комментирует это событие.</example>
                <example correction="">диктор <marker>комментирует об</marker> этом событии.</example>
            </rule>
        </rulegroup>   
        <rulegroup default="on" id="ugasno_krasivij" name="Словосочетание «ужасно красивый»">
            <rule>
                <pattern>
                    <token>ужасно</token>
                    <token inflected="yes">хороший</token>
                </pattern>
                <message>Слово «ужасно» не может употребляться со словами, имеющими положительную окраску: <suggestion>очень \2</suggestion>.</message>
                <short>Грамматическая ошибка.</short>
                <example>Она очень хороша.</example>
                <example correction="очень хороша">Она <marker>ужасно хороша</marker>.</example>
            </rule>
            <rule>
                <pattern>
                    <token>ужасно</token>
                    <token inflected="yes">красивый</token>
                </pattern>
                <message>Слово «ужасно» не может употребляться со словами, имеющими положительную окраску: <suggestion>очень \2</suggestion>.</message>
                <short>Грамматическая ошибка.</short>
                <example>Она очень красива.</example>
                <example correction="очень красива">Она <marker>ужасно красива</marker>.</example>
            </rule>
        </rulegroup>      
        <rulegroup default="on" id="mankirovat_nn" name="Словосочетание «манкировать» + существительное">
            <rule>
                <pattern>
                    <token inflected="yes">манкировать</token>
                    <token postag="NN:.*:V" postag_regexp="yes"></token>
                </pattern>
                <message>Существительное должно быть в творительном падеже: <suggestion><match no="1"></match> <match no="2" postag="NN:(.*):(.*):V" postag_regexp="yes" postag_replace="NN:$1:$2:T"></match></suggestion>.</message>
                <short>Требуется творительный падеж</short>
                <example>манкировать обязанностями</example>
                <example correction="манкировать обязанностями"><marker>манкировать обязанности</marker></example>
            </rule>
            <rule>
                <pattern>
                    <token inflected="yes">манкировать</token>
                    <token postag="PADJ:.*:V" postag_regexp="yes"></token>
                    <token postag="NN:.*:V" postag_regexp="yes"></token>
                </pattern>
                <message>Существительное должно быть в творительном падеже: <suggestion><match no="1"></match> <match no="2" postag="PADJ:(.*):V" postag_regexp="yes" postag_replace="PADJ:$1:T"></match> <match no="3" postag="NN:(.*):(.*):V" postag_regexp="yes" postag_replace="NN:$1:$2:T"></match></suggestion>.</message>
                <short>Требуется творительный падеж</short>
                <example>манкировать своими обязанностями</example>
                <example correction="манкировать своими обязанностями"><marker>манкировать свои обязанности</marker></example>
            </rule>
        </rulegroup>
        <rulegroup default="on" id="reczenzija_na" name="Словосочетание «рецензия о»">
            <rule>
                <pattern>
                    <token inflected="yes">рецензия</token>
                    <token>о</token>
                    <token postag="NN:.*:P" postag_regexp="yes"><exception negate_pos="yes" postag_regexp="yes" postag="NN:.*:P" /></token>
                </pattern>
                <message>Рецензия пишется на какое-либо произведение: <suggestion><match no="1"></match> на <match no="3" postag="NN:(.*):(.*):P" postag_regexp="yes" postag_replace="NN:$1:$2:V"></match></suggestion>.</message>
                <short>Требуется предлог «на»</short>
                <example>рецензия на произведение</example>
                <example correction="рецензия на произведение|рецензия на произведенье">Это <marker>рецензия о произведении</marker>.</example>
            </rule>
            
        </rulegroup>        
                
                                
        <rulegroup default="on" id="pretenzia_na" name="Словосочетание «претензия на»">
            <rule>
                <pattern>
                    <token inflected="yes">претензия</token>
                    <token>на</token>
                    <token postag="NN:.*:V" postag_regexp="yes"></token>
                </pattern>
                <message>Нужен предлог «к»: <suggestion><match no="1"></match> к <match no="3" postag="NN:(.*):(.*):V" postag_regexp="yes" postag_replace="NN:$1:$2:D"></match></suggestion>.</message>
                <short>Требуется творительный падеж</short>
                <example>Пришла претензия к качеству товара.</example>
                <example correction="претензия к качеству">Пришла <marker>претензия на качество</marker> товара.</example>
            </rule>
        </rulegroup>            
                       
          <rulegroup default="on" id="predstavlat_soboj" name="Разговорный стиль «представлять из себя»">
            <rule>
                <pattern>
                    <token inflected="yes">представлять</token>
                    <token>из</token>
                    <token>себя</token>
                </pattern>
                <message>Разговорный стиль: <suggestion>\1 собой</suggestion>.</message>
                <short>Разговорный вариант</short>
                <example>Летопись представляет собой запись событий.</example>
                <example correction="представляет собой">Летопись <marker>представляет из себя</marker> запись событий.</example>
            </rule>
        </rulegroup>
        <rulegroup default="on" id="nagnat_strahu" name="Устойчивые выражения «нагнать страху», «натерпеться страху»">
            <rule>
                <pattern>
                    <token inflected="yes" regexp="yes">нагнать|натерпеться</token>
                    <token>страха</token>
                </pattern>
                <message>Устойчивое выражение: <suggestion>\1 страху</suggestion>.</message>
                <short>Устойчивое выражение</short>
                <example>Он натерпелся страху.</example>
                <example correction="нагнал страху">Он <marker>нагнал страха</marker>.</example>
            </rule>
        </rulegroup> 
        <rulegroup default="on" id="Num_plus_Noun" name="Сочетание числительных с существительными">
            <rule>
                <pattern>
                    <token regexp="yes">[1-9]+</token>
                    <token spacebefore="no" regexp="yes">,</token>
                    <token spacebefore="no" regexp="yes">[0-9]+</token>
                    <token postag="NN:.*:PL:R" postag_regexp="yes">
                        <exception negate_pos="yes" postag="NN:.*:PL:R" postag_regexp="yes"></exception>
                        <exception>лет</exception>
                    </token>
                </pattern>
                <message>Существительное с дробным числительным должно употребляться в единственном числе (например 35,5 процента), а не во множественном (35,5 процентов):<suggestion><match no="1"></match><match no="2"></match><match no="3"></match> <match no="4" postag="NN:(.*):PL:R" postag_regexp="yes" postag_replace="NN:$1:Sin:R"></match></suggestion></message>
                <url>http://ru.wikipedia.org/wiki/%D0%A7%D0%B8%D1%81%D0%BB%D0%B8%D1%82%D0%B5%D0%BB%D1%8C%D0%BD%D0%BE%D0%B5</url>
                <short>Требуется единственное число.</short>
                <example>35,5 процента.</example>
                <example correction="35,5 процента"><marker>35,5 процентов</marker>.</example>
            </rule>
        </rulegroup>        

        <rulegroup default="on" id="Prep_Soglasno" name="Предлоги «согласно», «благодаря», «вопреки»">
            <rule>
                <pattern>
                    <token regexp= "yes" >согласно|благодаря|вопреки</token>
                    <token postag="NN:.*:.*:R" postag_regexp="yes">
                        <exception postag="NN:.*:.*:D" postag_regexp="yes"></exception>
                    </token>
                </pattern>
                <message>Этот предлог должен употребляться с дательным падежом (<match no="1"></match> чему), а не с родительным (<match no="1"></match> чего):
                    <suggestion><match no="1"></match> <match no="2" postag="NN:(.*):(.*):R" postag_regexp="yes" postag_replace="NN:$1:$2:D"></match></suggestion>
                </message>
                <short>Требуется дательный падеж.</short>
                <example>Отправление поезда согласно расписанию.</example>
                <example>Скорость марсоходов увеличится благодаря системе автономной навигации.</example>
                <example>Вопреки утверждению ФАС дефицит топлива возможен.</example>
                <example correction="согласно расписанию|согласно расписанью">Отправление поезда <marker>согласно расписания</marker>.</example>
                <example correction="благодаря системе">Скорость марсоходов увеличится <marker>благодаря системы</marker> автономной навигации.</example>
                <example correction="Вопреки утверждению|Вопреки утвержденью"><marker>Вопреки утверждения</marker> ФАС дефицит топлива возможен.</example>
            </rule>
        </rulegroup>
        <rulegroup default="on" id="Use_prep_O" name="Предлог «о»">
            <rule>
                <pattern>
                    <token inflected="yes" regexp="yes">понимать|изучать|выяснять|описывать|объяснить|излагать|подчеркнуть|утверждать|обсудить|подозревать</token>
                    <token regexp="yes">о|об</token>
                </pattern>
                <message>Глагол \1 с предлогом «о» не употребляется.</message>
                <short>С предлогом «о» не употребляется.</short>
                <example>Выяснять про событие.</example>
                <example correction="">
                    <marker>Выяснять о</marker> событии.</example>
                <example correction="">Он <marker>выясняет о</marker> событии.</example>
            </rule>
            <rule>
                <pattern>
                    <token inflected="yes" regexp="yes">обсуждать|доказывать|отмечать|показать</token>
                    <token regexp="yes">о|об</token>
                </pattern>
                <message>Глагол \1 не употребляется с предлогами.</message>
                <short>Предлог не нужен.</short>
                <example>Отмечать событие.</example>
                <example correction="">
                    <marker>Доказывать об</marker> этом событии.</example>
            </rule>
            <rule>
                <pattern>
                    <token inflected="yes" regexp="yes">сомневаться|упрекнуть</token>
                    <token regexp="yes">о|об</token>
                </pattern>
                <message>Глагол \1 с предлогом «о» не употребляется. Возможная замена: <suggestion>\1 в</suggestion></message>
                <short>С предлогом «о» не употребляется.</short>
                <example>Сомневаться в доказательстве.</example>
                <example correction="Сомневаться в">
                    <marker>Сомневаться об</marker> этом выводе.</example>
            </rule>
            <rule>
                <pattern>
                    <token inflected="yes" regexp="yes">указывать|указать</token>
                    <token regexp="yes">о|об</token>
                    <token postag="NN:.*:.*:.*" postag_regexp="yes"></token>
                </pattern>
                <message>Глагол \1 с предлогом «о» не употребляется. Возможная замена:
                    <suggestion><match no="1"></match> на <match no="3" postag="NN:(.*):(.*):.*" postag_regexp="yes" postag_replace="NN:$1:$2:V"></match></suggestion>
                </message>
                <short>С предлогом «о» не употребляется.</short>
                <example>Указать на ошибку.</example>
                <example correction="Указать на ошибку">
                    <marker>Указать об ошибке</marker>.</example>
            </rule>
        </rulegroup>
        
        <rulegroup default="on" id="VB_O_KOM" name="Глагол + о ком (о чём)">
            <!-- 
            считать о чём    ->  считать что
            советовать о чём ->  советовать что
            принять меры о чём   ->  принять меры для чего   
            надеяться о чём  ->  надеяться на что
            убедиться о том  ->  убедиться в том
            утверждает о том    ->   утверждает то     
            -->
            <rule>
                <pattern>
                    <token inflected="yes" regexp="yes">считать|советовать</token>
                    <token regexp="yes">о|об</token>
                    <token postag="NN:.*:.*:.*" postag_regexp="yes"></token>
                </pattern>
                <message>Глагол \1 с предлогом «о» не употребляется. Возможная замена: <suggestion><match no="1"></match> <match no="3" postag="NN:(.*):(.*):.*" postag_regexp="yes" postag_replace="NN:$1:$2:V"></match></suggestion></message>
                <short>С предлогом «о» не употребляется.</short>
                <example>Он советовал покупку.</example>
                <example correction="советовал покупку">Он <marker>советовал о покупке</marker>.</example>
            </rule>
            
            <rule>
                <pattern>
                    <token inflected="yes">надеяться</token>
                    <token regexp="yes">о|об</token>
                    <token postag="NN:.*:.*:.*" postag_regexp="yes"></token>
                </pattern>
                <message>Глагол \1 с предлогом «о» не употребляется. Возможная замена: <suggestion><match no="1"></match> на <match no="3" postag="NN:(.*):(.*):.*" postag_regexp="yes" postag_replace="NN:$1:$2:V"></match></suggestion></message>
                <short>С предлогом «о» не употребляется.</short>
                <example>Он надеялся на удачу.</example>
                <example correction="надеялся на удачу">Он <marker>надеялся об удаче</marker>.</example>
            </rule>
            
            <rule>
                <pattern>
                    <token inflected="yes">убедиться</token>
                    <token regexp="yes">о|об</token>
                    <token postag="NN:.*:.*:.*" postag_regexp="yes"></token>
                </pattern>
                <message>Глагол \1 с предлогом «о» не употребляется. Возможная замена: <suggestion><match no="1"></match> в <match no="3" postag="NN:(.*):(.*):.*" postag_regexp="yes" postag_replace="NN:$1:$2:V"></match></suggestion></message>
                <short>С предлогом «о» не употребляется.</short>
                <example>Он убедился в надёжности системы.</example>
                <example correction="убедился в надёжности|убедился в надёжность">Он <marker>убедился о надёжности</marker> системы.</example>
            </rule>
            
            <rule>
                <pattern>
                    <token inflected="yes" >принять</token>
                    <token>меры</token>
                    <token regexp="yes">о|об</token>
                    <token postag="NN:.*:.*:.*" postag_regexp="yes"></token>
                </pattern>
                <message>Глагол \1 с предлогом «о» не употребляется. Возможная замена:<suggestion><match no="1"></match> <match no="2"></match> для <match no="4" postag="NN:(.*):(.*):.*" postag_regexp="yes" postag_replace="NN:$1:$2:R"></match></suggestion></message>
                <short>С предлогом «о» не употребляется.</short>
                <example>Он принял меры для безопасности.</example>
                <example correction="принял меры для безопасностей|принял меры для безопасности">Он <marker>принял меры о безопасности</marker>.</example>
            </rule>
            
            
            
        </rulegroup>
        
        <rule id="PT_BI" name="Причастие с частицей «бы» не употребляется">
            <pattern>
                <token postag_regexp= "yes"  postag = "PT:.*"></token>
                <token>бы</token>
            </pattern>
            <message>Причастие с частицей «бы» не употребляется: <suggestion>\1</suggestion></message>
            <example correction="получивший">Спит ум, может быть <marker>получивший бы</marker> внезапный родник великих свойств.</example>
            <example>Спит ум, может быть получивший  внезапный родник великих свойств.</example>
        </rule>
        <rule id="DPT_BI" name="После деепричастия частица «бы» не употребляется">
            <pattern>
                <token postag='DPT:.*' postag_regexp='yes'><exception postag='DPT:.*' postag_regexp='yes' negate_pos='yes'></exception></token>
                <token>бы</token>
            </pattern>
            <message>После деепричастия частица «бы» не употребляется.</message>
            <example correction=''>Он, <marker>подумав бы</marker>, отказался от этой затеи.</example>
        </rule>
        
        
        <rulegroup default="on" id="strong_m" name="Пропуск обязательных зависимых слов">
            <rule>
                <pattern>
                    <token inflected="yes">содействовать</token>
                    <token>
                        <exception postag=".*:D" postag_regexp="yes"></exception>
                        <exception postag="PNN:.*" postag_regexp="yes"></exception>
                        <exception regexp="yes">также|тоже</exception>
                    </token>
                </pattern>
                <message>Не найдены обязательные зависимые слова: содействовать чему?</message>
                <short>содействовать чему?</short>
                <example>Содействовать выполнению задания.</example>
                <example correction="">
                    <marker>Содействовать и</marker> помогать.</example>
                <example correction="">
                    <marker>Содействовали и</marker> помогали.</example>
            </rule>
            <rule>
                <pattern>
                    <token postag="SENT_START" skip="-1">
                        <exception scope="next" postag=".*:R" postag_regexp="yes"></exception>
                        <exception scope="next" postag="PNN:.*:R.*" postag_regexp="yes"></exception>
                    </token>   <!--   -->
                    <marker>
                        <token inflected="yes">интересовать</token>
                        <token>
                            <exception postag=".*:R" postag_regexp="yes"></exception>
                            <exception postag=".*:Fem:Sin:V" postag_regexp="yes"></exception> 
                            <exception postag="PNN:.*" postag_regexp="yes"></exception>
                        </token>
                    </marker>
                </pattern>
                <message>Не найдены обязательные зависимые слова: интересовать кого?</message>
                <short>интересовать кого?</short>
                <example>Через несколько минут мы ответим на интересующие слушателей вопросы.</example>
                <example correction="">Мы ответим на <marker>интересующие вопросы</marker>.</example>
            </rule>
            <rule>
                <pattern>
                    <token inflected="yes">нарушать</token>
                    <token>
                        <exception postag=".*:V" postag_regexp="yes"></exception>
                        <exception postag=".*:R" postag_regexp="yes"></exception>
                        <exception postag="PNN:.*" postag_regexp="yes"></exception>
                    </token>
                </pattern>
                <message>Не найдены обязательные зависимые слова: нарушать что (чего)? </message>
                <short>нарушать что?</short>
                <example>Вы нарушаете правила.</example>
                <example correction="">Вы <marker>нарушаете!</marker></example>
            </rule>
            
        </rulegroup>
        
        <rulegroup default="off" id="kosvennaja_rech" name="Косвенная речь и кавычки">
          <rule>
            <pattern>
                <token>что</token>
                <token>"</token>
                <token  skip="-1"></token>
                <token>"</token>
            </pattern>
            <message>Косвенная речь в кавычки не берётся.</message>
            <short>Кавычки не нужны.</short>
            <example>Мы говорим, что косвенная речь в кавычки не берётся.</example>
            <example correction="">Мы говорим, <marker>что "косвенная речь в кавычки не берётся"</marker>.</example>
          </rule>
            <rule>
            <pattern>
                <token>что</token>
                <token>«</token>
                <token  skip="-1"></token>
                <token>»</token>
            </pattern>
            <message>Косвенная речь в кавычки не берётся.</message>
            <short>Кавычки не нужны.</short>
            <example>Мы говорим, что косвенная речь в кавычки не берётся.</example>
            <example correction="">Мы говорим, <marker>что «косвенная речь в кавычки не берётся»</marker>.</example>
          </rule>
        </rulegroup>
        
        <rule default="on" id="OPREDELENIA" name="Избыточные придаточные определения">
            <pattern>
                <token skip="-1" regexp="yes">который|которого|которому|
                    котором|которая|которой|которую|которые|которых|
                    которыми|которое|которым|чей|чьего|чьему|
                    чьим|чья|чьей|чью|чье|чьё|чьем|чьём|чьи</token>
                <token regexp="yes">который|которого|которому|
                    котором|которая|которой|которую|которые|которых|которыми|которое|
                    которым|чей|чьего|чьему|чьим|чья|чьей|
                    чью|чье|чьё|чьем|чьём|чьи</token>
            </pattern>
            <message>Избыточные определения. В правильно составленном предложении не должно быть больше одного придаточного определения.</message>
            <short>Избыточные определения.</short>
            <example>Они пошли к реке, по которой плавала лодка.</example>
            <example correction="">Они пошли к реке, по <marker>которой плавала лодка, которая</marker> была окрашена в белый цвет.</example>
        </rule>
        <rulegroup default="off" name="Благозвучность" id="BLAGOZVUCHNOST">
            <rule>
                <pattern>
                    <token regexp="yes">.*[йцкнгшщзхфвпрлджчсмтб][йцкнгшщзхфвпрлджчсмтб]</token>
                    <token regexp="yes">[йцкнгшщзхфвпрлджчсмтб][йцкнгшщзхфвпрлджчсмтб].*</token>
                </pattern>
                <message>Сложно произнести подряд 4 согласных звука.</message>
                <short>4 согласных подряд.</short>
                <example>Гимнаст активно тренировался.</example>
                <example correction="">
                    <marker>Гимнаст тренировался</marker>.</example>
            </rule>
        </rulegroup>
        
        
    </category>
    
    <category id="SPELL" name="Проверка орфографии">
        
        <rulegroup default="off" id="Unknown_words" name="Поиск неизвестных слов (без вариантов замены)">
            <rule>
                <pattern>
                    <marker>
                        <token postag="UNKNOWN" regexp="yes">[а-яё]([а-яё].*)</token>
                    </marker>
                    <token></token>
                </pattern>
                <message>Слова нет в словаре LanguageTool.</message>
                <url>http://www.languagetool.org/ru</url>
                <short>Нет в словаре.</short>
                <example>Проверка текста.</example>
                <example>Проверка текста и т.п.</example>
                <example correction="">Это только <marker>теест</marker> проверка.</example>
            </rule>
        </rulegroup>       
    </category>
    
    <category id="CASING" name="Заглавные буквы">
        
        <rule default="on" id="Cap_Letters_Name" name="Имя">
            <pattern case_sensitive="yes">
                <token postag="NNN:.*" postag_regexp="yes">
                    <exception regexp="yes">\p{Lu}.*</exception>
                    <exception regexp="yes">е|мадам|леди|пани|ежи|шоу|обл</exception>
                    <exception negate_pos="yes" postag="NNN:.*" postag_regexp="yes"></exception>
                </token>
            </pattern>
            <message>Имя пишется с большой буквы: <suggestion><match no="1" case_conversion="startupper"></match></suggestion>
            </message>
            <url>http://ru.wikipedia.org/wiki/%D0%97%D0%B0%D0%B3%D0%BB%D0%B0%D0%B2%D0%BD%D0%B0%D1%8F_%D0%B1%D1%83%D0%BA%D0%B2%D0%B0</url>
            <short>Заглавные буквы.</short>
            <example>Он - <marker>Иван</marker>.</example>
            <example correction="Иван">Он - <marker>иван</marker>.</example>
        </rule>
        
        <rule default="on" id="Cap_Letters_SName" name="Отчество">
            <pattern case_sensitive="yes">
                <token postag="NNP:.*" postag_regexp="yes">
                    <exception regexp="yes">\p{Lu}.*</exception>
                    <exception>e</exception>
                    <exception negate_pos="yes" postag="NNP:.*" postag_regexp="yes"></exception>
                </token>
            </pattern>
            <message>Отчество пишется с большой буквы: <suggestion><match no="1" case_conversion="startupper"></match></suggestion>
            </message>
            <url>http://ru.wikipedia.org/wiki/%D0%97%D0%B0%D0%B3%D0%BB%D0%B0%D0%B2%D0%BD%D0%B0%D1%8F_%D0%B1%D1%83%D0%BA%D0%B2%D0%B0</url>
            <short>Заглавные буквы.</short>
            <example>Он - <marker>Иванович</marker>.</example>
            <example correction="Иванович">Он - <marker>иванович</marker>.</example>
        </rule>
        <rulegroup default="off" id="AllCaps" name="Все буквы в слове ЗАГЛАВНЫЕ">
            <rule>
                <pattern case_sensitive="yes">
                    <token postag="SENT_START" negate_pos="yes"></token>
                    <marker>
                        <token regexp="yes">[А-ЯЁ][А-ЯЁ][А-ЯЁ][А-ЯЁ][А-ЯЁ][А-ЯЁ].*</token>
                    </marker>
                </pattern>
                <message>Не выделяйте слова ЗАГЛАВНЫМИ буквами: <suggestion><match no="2" case_conversion="alllower"></match></suggestion>.</message>
                <short>Выделение текста ЗАГЛАВНЫМИ буквами.</short>
                <example>Не выделяйте текст заглавными буквами.</example>
                <example correction="заглавными">Не выделяйте текст <marker>ЗАГЛАВНЫМИ</marker> буквами.</example>
            </rule>
     <!--   <rule>
                <pattern case_sensitive="yes">
                    <token postag="SENT_START"></token>
                    <marker>
                        <token regexp="yes">[А-ЯЁ][А-ЯЁ][А-ЯЁ][А-ЯЁ].*</token>
                    </marker>
                </pattern>
                <message>Не выделяйте слова ЗАГЛАВНЫМИ буквами: <suggestion><match no="2" case_conversion="startupper"></match></suggestion>.</message>
                <short>Выделение текста ЗАГЛАВНЫМИ буквами.</short>
                <example>Заглавными буквами не выделяйте текст.</example>
                <example correction="Заглавными"><marker>ЗАГЛАВНЫМИ</marker> буквами не выделяйте текст.</example>
            </rule>  -->
        </rulegroup>
    </category>
   
    <category id="EXTEND" name="Дополнительные правила">
        
         <!--    -->        
        <rulegroup id="Rod_suschestvitelnykh_Neut" name="Несклоняемые существительные иноязычного происхождения среднего рода">
            
            <rule>   
                <pattern>
                        <token postag="ADJ:Masc:.*|ADJ:Fem:.*" postag_regexp="yes"/>                 
                        <token>кашне</token>
                </pattern>
                <message>Несклоняемое существительное иноязычного происхождения, которое относится к среднему роду</message>
                <url>http://ru.wikipedia.org/wiki/%D0%A0%D0%BE%D0%B4_%28%D0%BB%D0%B8%D0%BD%D0%B3%D0%B2%D0%B8%D1%81%D1%82%D0%B8%D0%BA%D0%B0%29</url>
                <short>Кашне – среднего рода</short>
                <example correction="">Она вяжет <marker>шерстяной кашне</marker>.</example>
                <example>Она вяжет шерстяное кашне.</example>
            </rule>       
            
            <rule>   
                <pattern>
                        <token postag="ADJ:Masc:.*|ADJ:Fem:.*" postag_regexp="yes"/>                    
                        <token>кашпо</token>                                
                </pattern>
                <message>Несклоняемое существительное иноязычного происхождения, которое относится к среднему роду</message>
                <url>http://ru.wikipedia.org/wiki/%D0%A0%D0%BE%D0%B4_%28%D0%BB%D0%B8%D0%BD%D0%B3%D0%B2%D0%B8%D1%81%D1%82%D0%B8%D0%BA%D0%B0%29</url>
                <short>Кашпо – среднего рода</short>
                <example correction="">Для цветка подойдёт <marker>большая кашпо</marker>.</example>
                <example>Для цветка подойдёт большое кашпо.</example>
            </rule>
            
            <rule>   
                <pattern>
                        <token postag="ADJ:Masc:.*|ADJ:Fem:.*" postag_regexp="yes"/>                       
                        <token>трюмо</token>
                </pattern>
                <message>Несклоняемое существительное иноязычного происхождения, которое относится к среднему роду</message>
                <url>http://ru.wikipedia.org/wiki/%D0%A0%D0%BE%D0%B4_%28%D0%BB%D0%B8%D0%BD%D0%B3%D0%B2%D0%B8%D1%81%D1%82%D0%B8%D0%BA%D0%B0%29</url>
                <short>Трюмо – среднего рода</short>
                <example correction="">В прихожей стоит <marker>старая трюмо</marker>.</example>
                <example>В прихожей стоит старое трюмо.</example>
            </rule>
            
            <rule>   
                <pattern>
                        <token postag="ADJ:Masc:.*|ADJ:Fem:.*" postag_regexp="yes"/>                  
                        <token>кимоно</token>
                </pattern>
                <message>Несклоняемое существительное иноязычного происхождения, которое относится к среднему роду</message>
                <url>http://ru.wikipedia.org/wiki/%D0%A0%D0%BE%D0%B4_%28%D0%BB%D0%B8%D0%BD%D0%B3%D0%B2%D0%B8%D1%81%D1%82%D0%B8%D0%BA%D0%B0%29</url>
                <short>Кимоно – среднего рода</short>
                <example correction="">
                    <marker>Красивая кимоно</marker> из Японии.</example>
                <example>Красивое кимоно из Японии.</example>
            </rule>                       
        </rulegroup>
        
        <rulegroup id="Rod_suschestvitelnykh_Fem_and_Masc" name="Род несклоняемых существительных, обозначающих лиц женского или мужского пола">
            <rule>   
                <pattern>
                        <token postag="ADJ:Neut.*|ADJ:Fem:.*" postag_regexp="yes"/>                        
                        <token>портье</token>
                </pattern>
                <message>Несклоняемые существительные, обозначающие лиц, относятся к мужскому или женскому роду в зависимости от пола обозначаемого лица</message>
                <url>http://ru.wikipedia.org/wiki/%D0%A0%D0%BE%D0%B4_%28%D0%BB%D0%B8%D0%BD%D0%B3%D0%B2%D0%B8%D1%81%D1%82%D0%B8%D0%BA%D0%B0%29</url>
                <short>Портье – мужского рода</short>
                <example correction=""><marker>Старое портье</marker> давно работает в нашем отеле.</example>
                <example>Старый портье давно работает в нашем отеле.</example>
            </rule>
            
            <rule>   
                <pattern>
                        <token postag="ADJ:Neut.*" postag_regexp="yes"/>                       
                        <token>инженю</token>
                </pattern>
                <message>Несклоняемые существительные, обозначающие лиц, относятся к мужскому или женскому роду в зависимости от пола обозначаемого лица</message>
                <url>http://ru.wikipedia.org/wiki/%D0%A0%D0%BE%D0%B4_%28%D0%BB%D0%B8%D0%BD%D0%B3%D0%B2%D0%B8%D1%81%D1%82%D0%B8%D0%BA%D0%B0%29</url>
                <short>Инженю – женского рода</short>
                <example correction="">Её актёрское амплуа – <marker>простодушное инженю</marker>.</example>
                <example>Её актёрское амплуа – простодушная инженю.</example>
            </rule>
            
            <rule>   
                <pattern>
                        <token postag="ADJ:Neut.*|ADJ:Fem:.*" postag_regexp="yes"/>                        
                        <token>рефери</token>
                </pattern>
                <message>Несклоняемые существительные, обозначающие лиц, относятся к мужскому или женскому роду в зависимости от пола обозначаемого лица</message>
                <url>http://ru.wikipedia.org/wiki/%D0%A0%D0%BE%D0%B4_%28%D0%BB%D0%B8%D0%BD%D0%B3%D0%B2%D0%B8%D1%81%D1%82%D0%B8%D0%BA%D0%B0%29</url>
                <short>Рефери – мужского рода</short>
                <example correction="">
                    <marker>Молодое рефери</marker> объявляет победителя.</example>
                <example>Известный рефери объявляет победителя.</example>
            </rule>
            
            
            <rule>   
                <pattern>
                        <token postag="ADJ:Neut.*|ADJ:Fem:.*" postag_regexp="yes"/>                        
                        <token>рантье</token>
                </pattern>
                <message>Несклоняемые существительные, обозначающие лиц, относятся к мужскому или женскому роду в зависимости от пола обозначаемого лица</message>
                <url>http://ru.wikipedia.org/wiki/%D0%A0%D0%BE%D0%B4_%28%D0%BB%D0%B8%D0%BD%D0%B3%D0%B2%D0%B8%D1%81%D1%82%D0%B8%D0%BA%D0%B0%29</url>
                <short>Рантье – мужского рода</short>
                <example correction=""><marker>Старое рантье</marker> любит деньги.</example>
                <example>Старый рантье любит деньги.</example>
            </rule>           
        </rulegroup>
        
        <rulegroup id="Rod_foregin_abbreviation" name="Род иноязычных аббревиатур">          
            <rule>   
                <pattern>
                        <token>
                            <exception scope="previous" regexp="yes">совет|безопасности</exception>ООН</token>             
                        <token postag="VB:Past:Masc|VB:Past:Neut" postag_regexp="yes"/>
                </pattern>
                <message>Род иноязычных аббревиатур определяется по смыслу</message>
                <url>http://ru.wikipedia.org/wiki/%D0%A0%D0%BE%D0%B4_%28%D0%BB%D0%B8%D0%BD%D0%B3%D0%B2%D0%B8%D1%81%D1%82%D0%B8%D0%BA%D0%B0%29</url>
                <short>ООН – женского рода</short>
                <example correction="">Вчера <marker>ООН одобрил</marker> эту заявку.</example>
                <example>Вчера ООН одобрила эту заявку.</example>
                <example>Вчера Cовет Безопасности ООН одобрил эту заявку.</example>
            </rule>
            
            <rule>   
                <pattern>
                        <token>УЕФА</token>                  
                        <token postag="VB:Past:Fem|VB:Past:Neut" postag_regexp="yes"/>
                </pattern>
                <message>Род иноязычных аббревиатур определяется по смыслу</message>
                <url>http://ru.wikipedia.org/wiki/%D0%A0%D0%BE%D0%B4_%28%D0%BB%D0%B8%D0%BD%D0%B3%D0%B2%D0%B8%D1%81%D1%82%D0%B8%D0%BA%D0%B0%29</url>
                <short>УЕФА – мужского рода</short>
                <example correction=""><marker>УЕФА объявила</marker> о реформе.</example>
                <example>УЕФА объявил о реформе.</example>
            </rule>            
            
            <rule>   
                <pattern>
                        <token>ФБР</token>                  
                        <token postag="VB:Past:Masc|VB:Past:Fem" postag_regexp="yes"/>
                </pattern>
                <message>Род иноязычных аббревиатур определяется по смыслу</message>
                <url>http://ru.wikipedia.org/wiki/%D0%A0%D0%BE%D0%B4_%28%D0%BB%D0%B8%D0%BD%D0%B3%D0%B2%D0%B8%D1%81%D1%82%D0%B8%D0%BA%D0%B0%29</url>
                <short>ФБР – среднего рода</short>
                <example correction=""><marker>ФБР наградил</marker> агента Смита.</example>
                <example>ФБР наградило агента Смита.</example>
            </rule>
            
            <rule>   
                <pattern>
                        <token>ЦРУ</token>                    
                        <token postag="VB:Past:Masc|VB:Past:Fem" postag_regexp="yes"/>
                </pattern>
                <message>Род иноязычных аббревиатур определяется по смыслу</message>
                <url>http://ru.wikipedia.org/wiki/%D0%A0%D0%BE%D0%B4_%28%D0%BB%D0%B8%D0%BD%D0%B3%D0%B2%D0%B8%D1%81%D1%82%D0%B8%D0%BA%D0%B0%29</url>
                <short>ЦРУ – среднего рода</short>
                <example correction=""><marker>ЦРУ определила</marker> его местонахождение.</example>
                <example>ЦРУ определило его местонахождение.</example>
            </rule>
            
        </rulegroup>
        
        <rulegroup id="Rod_suschestvitelnykh_odush_bird_animal" name="Род несклоняемых существительных, обозначающих одушевлённые предметы, птиц, животных">           
            <rule>   
                <pattern>
                        <token postag="ADJ:Neut:.*" postag_regexp="yes" />           
                        <token>пони</token>
                </pattern>
                <message>Несклоняемые существительные, обозначающие одушевлённые предметы, птиц, животных, относятся к мужскому роду</message>
                <url>http://ru.wikipedia.org/wiki/%D0%A0%D0%BE%D0%B4_%28%D0%BB%D0%B8%D0%BD%D0%B3%D0%B2%D0%B8%D1%81%D1%82%D0%B8%D0%BA%D0%B0%29</url>
                <short>Пони – мужского рода</short>
                <example correction="">Какое <marker>забавное пони</marker>.</example>
                <example>Какой забавный пони.</example>
            </rule>
            
            <rule>   
                <pattern>
                        <token  postag="ADJ:Neut:.*" postag_regexp="yes"  />                       
                        <token>колибри</token>
                </pattern>
                <message>Несклоняемые существительные, обозначающие одушевлённые предметы, птиц, животных, относятся к мужскому роду</message>
                <url>http://ru.wikipedia.org/wiki/%D0%A0%D0%BE%D0%B4_%28%D0%BB%D0%B8%D0%BD%D0%B3%D0%B2%D0%B8%D1%81%D1%82%D0%B8%D0%BA%D0%B0%29</url>
                <short>Колибри – мужского рода</short>
                <example correction=""><marker>Крошечное колибри</marker> порхает около цветка.</example>
                <example>Крошечный колибри порхает около цветка.</example>
            </rule>
            
            <rule>   
                <pattern>
                        <token  postag="ADJ:Neut:.*" postag_regexp="yes"  />                        
                        <token>шимпанзе</token>
                </pattern>
                <message>Несклоняемые существительные, обозначающие одушевлённые предметы, птиц, животных, относятся к мужскому роду</message>
                <url>http://ru.wikipedia.org/wiki/%D0%A0%D0%BE%D0%B4_%28%D0%BB%D0%B8%D0%BD%D0%B3%D0%B2%D0%B8%D1%81%D1%82%D0%B8%D0%BA%D0%B0%29</url>
                <short>Шимпанзе – мужского рода</short>
                <example correction=""><marker>Старое шимпанзе</marker> – вожак стаи.</example>
                <example>Старый шимпанзе – вожак стаи.</example>
            </rule>
            
            <rule>   
                <pattern>
                        <token  postag="ADJ:Neut:.*" postag_regexp="yes"     />  
                        <token>какаду</token>
                </pattern>
                <message>Несклоняемые существительные, обозначающие одушевлённые предметы, птиц, животных, относятся к мужскому роду</message>
                <url>http://ru.wikipedia.org/wiki/%D0%A0%D0%BE%D0%B4_%28%D0%BB%D0%B8%D0%BD%D0%B3%D0%B2%D0%B8%D1%81%D1%82%D0%B8%D0%BA%D0%B0%29</url>
                <short>Какаду – мужского рода</short>
                <example correction="">На ветке сидит <marker>белое какаду</marker>.</example>
                <example>На ветке сидит белый какаду.</example>
            </rule>           
        </rulegroup>
        
        <rulegroup id="Rod_suschestvitelnykh_geograph" name="Род несклоняемых существительных, обозначающих географические названия">
            <rule>   
                <pattern>
                        <token>Майами</token>                   
                        <token postag="VB:Past:Neut|VB:Past:Fem|PT:Past:Neut|PT:Past:Fem|PT_Short:Real:Neut|PT_Short:Real:Fem" postag_regexp="yes"/>
                </pattern>
                <message>Род несклоняемых существительных, обозначающих географические названия, определяется по роду существительного - родового понятия</message>
                <url>http://ru.wikipedia.org/wiki/%D0%A0%D0%BE%D0%B4_%28%D0%BB%D0%B8%D0%BD%D0%B3%D0%B2%D0%B8%D1%81%D1%82%D0%B8%D0%BA%D0%B0%29</url>
                <short>Майями - мужского рода (город)</short>
                <example correction=""><marker>Майами залито</marker> солнцем.</example>
                <example>Майами залит солнцем.</example>
            </rule>
            
            <rule>   
                <pattern>
                        <token>Палермо</token>   
                        <token postag="VB:Past:Neut|VB:Past:Fem|PT:Past:Neut|PT:Past:Fem|PT_Short:Real:Neut|PT_Short:Real:Fem" postag_regexp="yes"/>
                </pattern>
                <message>Род несклоняемых существительных, обозначающих географические названия, определяется по роду существительного - родового понятия</message>
                <url>http://ru.wikipedia.org/wiki/%D0%A0%D0%BE%D0%B4_%28%D0%BB%D0%B8%D0%BD%D0%B3%D0%B2%D0%B8%D1%81%D1%82%D0%B8%D0%BA%D0%B0%29</url>
                <short>Палермо - мужского рода (город)</short>
                <example correction=""><marker>Палермо основано</marker> ещё до нашей эры.</example>
                <example>Палермо основан ещё до нашей эры.</example>
            </rule>           
            
            <rule>   
                <pattern>
                        <token>Хуанхэ</token>                 
                        <token postag="ADJ_Short:Neut|VB:Past:Neut|VB:Past:Masc|PT:Past:Neut|PT:Past:Masc|PT_Short:Real:Neut|PT_Short:Real:Masc" postag_regexp="yes"/>
                </pattern>
                <message>Род несклоняемых существительных, обозначающих географические названия, определяется по роду существительного - родового понятия</message>
                <url>http://ru.wikipedia.org/wiki/%D0%A0%D0%BE%D0%B4_%28%D0%BB%D0%B8%D0%BD%D0%B3%D0%B2%D0%B8%D1%81%D1%82%D0%B8%D0%BA%D0%B0%29</url>
                <short>Хуанхэ - женского рода (река)</short>
                <example correction=""><marker>Хуанхэ подвержено</marker> наводнениям.</example>
                <example>Хуанхэ подвержена наводнениям.</example>
            </rule>
            
            <rule>   
                <pattern>
                        <token>Янцзы</token>                     
                        <token postag="VB:Past:Neut|VB:Past:Masc|PT:Past:Neut|PT:Past:Masc|PT_Short:Real:Neut|PT_Short:Real:Masc" postag_regexp="yes"/>
                </pattern>
                <message>Род несклоняемых существительных, обозначающих географические названия, определяется по роду существительного - родового понятия</message>
                <url>http://ru.wikipedia.org/wiki/%D0%A0%D0%BE%D0%B4_%28%D0%BB%D0%B8%D0%BD%D0%B3%D0%B2%D0%B8%D1%81%D1%82%D0%B8%D0%BA%D0%B0%29</url>
                <short>Янцзы - женского рода (река)</short>
                <example correction=""><marker>Янцзы вышло</marker> из берегов.</example>
                <example>Янцзы вышла из берегов.</example>
            </rule>
        </rulegroup>
        
        <!--    -->   
        
        <!--    -->  
        
        
        <rulegroup id="Postrojenije_slovosochetanij_sobir_noun" name="Сказуемое при подлежащем, выраженном собирательными существительными">      
            <rule>   
                <pattern>
                        <token>молодёжь</token>          
                        <token postag="VB:Past:PL|VB:Fut:PL:P3|VB:Real:PL:P3" postag_regexp="yes"/>
                </pattern>
                <message>Сказуемое должно стоять в той же форме, что и подлежащее</message>
                <url>http://ru.wikipedia.org/wiki/%D0%A1%D0%BE%D0%B3%D0%BB%D0%B0%D1%81%D0%BE%D0%B2%D0%B0%D0%BD%D0%B8%D0%B5</url>
                <short>Ошибка в согласовании</short>
                <example correction=""><marker>Молодёжь собрались</marker> у костра.</example>
                <example>Молодёжь собралась у костра.</example>
            </rule>
            
            <rule>   
                <pattern>
                        <token>группа</token>     
                        <token postag="VB:Past:PL|VB:Fut:PL:P3|VB:Real:PL:P3" postag_regexp="yes"/>
                </pattern>
                <message>Сказуемое должно стоять в той же форме, что и подлежащее</message>
                <url>http://ru.wikipedia.org/wiki/%D0%A1%D0%BE%D0%B3%D0%BB%D0%B0%D1%81%D0%BE%D0%B2%D0%B0%D0%BD%D0%B8%D0%B5</url>
                <short>Ошибка в согласовании</short>
                <example correction=""><marker>Группа пришли</marker> на лекцию в полном составе.</example>
                <example>Группа пришла на лекцию в полном составе.</example>
            </rule>            
        </rulegroup>
        
        <rulegroup id="Postrojenije_slovosochetanij_upravlenie1" name="Управление (употребление падежа)">                
            <rule>   
                <pattern>
                        <token>заведующая</token>           
                        <token postag="NN:Masc:Sin:R|NN:Fem:Sin:R" postag_regexp="yes"/>
                </pattern>
                <message>Ошибка в употреблении падежа, нужен творительный падеж: заведующая чем?</message>
                <url>http://ru.wikipedia.org/wiki/%D0%A3%D0%BF%D1%80%D0%B0%D0%B2%D0%BB%D0%B5%D0%BD%D0%B8%D0%B5_%28%D0%BB%D0%B8%D0%BD%D0%B3%D0%B2%D0%B8%D1%81%D1%82%D0%B8%D0%BA%D0%B0%29</url>
                <short>Ошибка в управлении</short>
                <example correction=""><marker>Заведующая детсада</marker> собрала совещание.</example>
                <example>Заведующая детсадом собрала совещание.</example>
            </rule>
            
            <rule>   
                <pattern>
                        <token>в</token>
                        <token>соответствии</token>
                        <token>с</token>                  
                        <token postag="NN:Masc:.*:R|NN:Fem:.*:R|NN:Masc:.*:D|NN:Fem:.*:D" postag_regexp="yes"/>
                </pattern>
                <message>Ошибка в употреблении падежа: нужен творительный падеж: в соответствии с чем?</message>
                <url>http://ru.wikipedia.org/wiki/%D0%A3%D0%BF%D1%80%D0%B0%D0%B2%D0%BB%D0%B5%D0%BD%D0%B8%D0%B5_%28%D0%BB%D0%B8%D0%BD%D0%B3%D0%B2%D0%B8%D1%81%D1%82%D0%B8%D0%BA%D0%B0%29</url>
                <short>Ошибка в управлении</short>
                <example correction="">Выполните сборку <marker>в соответствии с инструкции</marker>.</example>
                <example>Выполните сборку в соответствии с инструкцией.</example>
            </rule>            
        </rulegroup>       
        <!--    -->  
       
<!--    -->        
        <rulegroup id="Obrazovanie_form_suschestvitelnykh_prof" name="Обозначение лиц по профессии, ...">
            
            <rule>   
                <pattern>
                    <token>директорша</token>
                </pattern>
                <message>Названия лиц по профессии, должности, званию сохраняют форму мужского рода даже тогда, когда относятся к женщине</message>
                <url>http://ru.wikipedia.org/wiki/%D0%A0%D0%BE%D0%B4_%28%D0%BB%D0%B8%D0%BD%D0%B3%D0%B2%D0%B8%D1%81%D1%82%D0%B8%D0%BA%D0%B0%29</url>
                <short>Требуется мужской род.</short>
                <example correction="">Наша <marker>директорша</marker> очень строга.</example>
                <example>Наша директор очень строга.</example>
            </rule>
            
            <rule>   
                <pattern>
                    <token>докторша</token>
                </pattern>
                <message>Названия лиц по профессии, должности, званию сохраняют форму мужского рода  даже тогда, когда относятся к женщине</message>
                <url>http://ru.wikipedia.org/wiki/%D0%A0%D0%BE%D0%B4_%28%D0%BB%D0%B8%D0%BD%D0%B3%D0%B2%D0%B8%D1%81%D1%82%D0%B8%D0%BA%D0%B0%29</url>
                <short>Требуется мужской род.</short>
                <example correction="">Это <marker>докторша</marker> Петрова.</example>
                <example>Это доктор Петрова.</example>
            </rule>
            
            <rule>   
                <pattern>
                    <token>лаборантка</token>
                </pattern>
                <message>Названия лиц по профессии, должности, званию сохраняют форму мужского рода  даже тогда, когда относятся к женщине</message>          
                <url>http://ru.wikipedia.org/wiki/%D0%A0%D0%BE%D0%B4_%28%D0%BB%D0%B8%D0%BD%D0%B3%D0%B2%D0%B8%D1%81%D1%82%D0%B8%D0%BA%D0%B0%29</url>           
                <short>Требуется мужской род.</short>
                <example correction=""><marker>Лаборантка</marker> Иванова в отпуске.</example>
                <example>Лаборант Иванова в отпуске.</example>
            </rule>
            
            <rule>   
                <pattern>
                    <token>врачиха</token>
                </pattern>
                <message>Названия лиц по профессии, должности, званию сохраняют форму мужского рода даже тогда, когда относятся к женщине</message>               
                <url>http://ru.wikipedia.org/wiki/%D0%A0%D0%BE%D0%B4_%28%D0%BB%D0%B8%D0%BD%D0%B3%D0%B2%D0%B8%D1%81%D1%82%D0%B8%D0%BA%D0%B0%29</url>
                <short>Требуется мужской род.</short>              
                <example correction="">На их участке хорошая <marker>врачиха</marker>.</example>
                <example>На их участке хорошая врач.</example>
            </rule>
        </rulegroup>       
        <!--    -->        
        
        
<!--    
        <rulegroup id="Postrojenije_slovosochetanij_skazuem_Pl" name="Употребление числа сказуемого: мн. ч.">
            <rule>   
                <pattern>
                    <marker>
                        <token postag="VB:Fut:Sin:P3|VB:Real:Sin:P3|VB:Past:Neut" postag_regexp="yes"><exception>составляет</exception></token> 
                        <token regexp="yes">три|четыре|две</token>     
                    </marker>
                </pattern>
                <message>При числительных два, три, четыре сказуемое обычно стоит во мн. числе</message>
                <short>Ошибка в согласовании</short>
                <example type="incorrect">На столе <marker>лежит три</marker> книги.</example>
                <example type="incorrect"><marker>Вошло четыре</marker> человека.</example>
                <example type="incorrect">От нашей школы на соревнования <marker>поехало две</marker> ученицы.</example>
                <example>От нашей школы на соревнования поехали две ученицы.</example>
                <example>Вошли четыре человека.</example>
                <example>На столе лежат три книги.</example>
                <example>Бюджет проекта составляет три миллиона рублей.</example>
            </rule>

            <rule>   
                <pattern>
                    <marker>
                        <token postag="VB:Fut:Sin:P3|VB:Real:Sin:P3|VB:Past:Neut" postag_regexp="yes"><exception>составляет</exception></token> 
                        <token>двадцать</token>
                        <token>два</token>
                    </marker>
                </pattern>
                <message>При числительных два, три, четыре сказуемое обычно стоит во мн. числе</message>
                <short>Ошибка в согласовании</short>
                <example type="incorrect">В ВУЗ <marker>поступило двадцать два</marker> выпускника нашей школы.</example>
                <example>В ВУЗ поступили двадцать два выпускника нашей школы.</example>
            </rule>
        </rulegroup>
-->
  <!--      <rulegroup id="Postrojenije_slovosochet_mnogo_malo_nemnogo_nemalo" name="Согласование подлежащего, выраженного оборотом со словами «много, мало, немного, немало», и сказуемого">


            <rule>   
                <pattern>
                    <marker>
                        <token>много</token>
                        <token postag="VB:Past:PL|VB:Fut:PL:P3|VB:Real:PL:P3" postag_regexp="yes"/>
                    </marker>
                </pattern>
                <message>Если подлежащее выражено оборотом со словами: «много», «мало», «немного», «немало» - сказуемое ставим в ед. ч.</message>
                <short>Ошибка в согласовании</short>
                <example type="incorrect"><marker>Много нашлись</marker> желающих присоединиться.</example>
                <example>Много нашлось желающих присоединиться.</example>
            </rule>


            <rule>   
                <pattern>
                    <marker>
                        <token>немало</token>
                        <token postag="VB:Past:PL|VB:Fut:PL:P3|VB:Real:PL:P3" postag_regexp="yes"/>
                    </marker>
                </pattern>
                <message>Если подлежащее выражено оборотом со словами: «много», «мало», «немного», «немало» - сказуемое ставим в единственном числе</message>
                <short>Ошибка в согласовании</short>
                <example type="incorrect"><marker>Немало были</marker> и отказавшихся.</example>
                <example>Немало было и отказавшихся.</example>
            </rule>


            <rule>   
                <pattern>
                    <marker>
                        <token>немного</token>
                        <token postag="VB:Past:PL|VB:Fut:PL:P3|VB:Real:PL:P3" postag_regexp="yes"/>
                    </marker>
                </pattern>
                <message>Если подлежащее выражено оборотом со словами «много», «мало», «немного», «немало» - сказуемое ставим в единственном числе</message>
                <short>Ошибка в согласовании</short>
                <example type="incorrect"><marker>Немного пришли</marker> людей его поддержать.</example>
                <example>Немного пришло людей его поддержать.</example>
            </rule>


            <rule>   
                <pattern>
                    <marker>
                        <token>мало</token>
                        <token postag="VB:Past:PL|VB:Fut:PL:P3|VB:Real:PL:P3" postag_regexp="yes"/>
                    </marker>
                </pattern>
                <message>Если подлежащее выражено оборотом со словами «много», «мало», «немного», «немало» - сказуемое ставим в единственном числе</message>
                <short>Ошибка в согласовании</short>
                <example type="incorrect"><marker>Мало остались</marker> в живых.</example>
                <example>Мало осталось в живых.</example>
            </rule>


        </rulegroup>
      -->   
        <rulegroup id="Postrojenije_slovosochetanij_skazuem_sing" name="Употребление числа сказуемого: ед. ч."> 
            <rule>   
                <pattern>
                        <token postag="PT:Past:PL|PT:Past:Neut|PT:Past:Masc" postag_regexp="yes"/>
                        <token regexp="yes">тысяча|сотня</token>
                </pattern>
                <message>При словах «тысяча», «сотня», «миллион», «миллиард» сказуемое обычно стоит в ед. ч. и согласуется в роде</message>
                <short>Ошибка в согласовании</short>
                <example correction=""><marker>Получены тысяча</marker> книг для библиотеки.</example>
                <example correction=""><marker>Напечатано сотня</marker> экземпляров.</example>
                <example>Получена тысяча книг для библиотеки.</example>
                <example>Напечатана сотня экземпляров.</example>
            </rule>
 
            <rule>   
                <pattern>
                        <token postag="PT:Past:PL|PT:Past:Neut|PT:Past:Fem" postag_regexp="yes"/>
                        <token regexp="yes">миллион|миллиард</token>
                </pattern>
                <message>При словах «тысяча», «сотня», «миллион», «миллиард» сказуемое обычно стоит в ед. ч. и согласуется в роде</message>
                <short>Ошибка в согласовании</short>
                <example correction="">На благотворительность <marker>выделено миллион</marker> рублей.</example>                
                <example correction="">На благоустройство города <marker>выделено миллиард</marker> рублей.</example>
                <example>На благотворительность выделен миллион рублей.</example>
                <example>На благоустройство города выделен миллиард рублей.</example>
            </rule>
 
        </rulegroup>
            
        <rulegroup id="Obrazovanije_glagoln_form_imperativ" name="Образование повелительного наклонения">


            <rule>   
                <pattern>
                        <token>давайте</token>
                        <token postag="VB:IMP:PL:P2"/>
                </pattern>
                <message>Ошибка в образовании повелительного наклонения. Правильно:<suggestion>\2</suggestion></message>
                <short>Неправильная форма повелительного наклонения</short>
                <example correction="Посмотрите"><marker>Давайте посмотрите</marker> сюда.</example>
                <example>Посмотрите сюда.</example>
            </rule>

            <rule>   
                <pattern>
                        <token>давай</token>
                        <token postag="VB:IMP:Sin:P2"/>
                </pattern>
                <message>Ошибка в образовании повелительного наклонения. Правильно:<suggestion>\2</suggestion></message>
                <short>Неправильная форма повелительного наклонения</short>
                <example correction="Принеси"><marker>Давай принеси</marker> мне эту книгу завтра.</example>
                <example>Принеси мне эту книгу завтра.</example>
            </rule>

        </rulegroup>
        
        
        <rulegroup id="Obrazovanie_form_prilagat_sravnit_st" name="Образование степеней сравнения прилагательных">
            <rule>   
                <pattern>
                        <token>самый</token>               
                        <token postag="ADJ_Com:.*" postag_regexp="yes"><exception regexp="yes">большой|малый|хороший|плохой|лучший</exception></token>                    
                </pattern>
                <message>Сложная превосходная степень образуется с полной формой положительной степени прилагательного: <suggestion><match no="1"></match> <match no="2" postag="ADJ_Com:(.*):(.*)" postag_regexp="yes" postag_replace="ADJ:$1:$2"></match></suggestion></message>
                <short>Сложная превосходная степень</short>
                <example correction="самый талантливый">Это <marker>самый талантливейший</marker> художник 19-го века.</example>
                <example>Это самый талантливый художник 19-го века.</example>
            </rule>

            <rule>   
                <pattern>
                        <token>самая</token>               
                        <token postag="ADJ_Com:.*" postag_regexp="yes"><exception regexp="yes">большая|малая|хорошая|плохая|лучшая</exception></token>                    
                </pattern>
                <message>Сложная превосходная степень образуется с полной формой положительной степени прилагательного: <suggestion><match no="1"></match> <match no="2" postag="ADJ_Com:(.*):(.*)" postag_regexp="yes" postag_replace="ADJ:$1:$2"></match></suggestion></message>
                <short>Сложная превосходная степень</short>
                <example correction="самая красивая">Это <marker>самая красивейшая</marker> девочка в классе.</example>
                <example>Это самая красивая девочка в классе.</example>
            </rule>

            <rule>   
                <pattern>
                        <token>более</token>               
                        <token postag="ADJ_Com:.*" postag_regexp="yes"/>                    
                </pattern>
                <message>Сложная сравнительная степень образуется с полной формой положительной степени прилагательного: <suggestion><match no="1"></match> <match no="2" postag="ADJ_Com:(.*):(.*)" postag_regexp="yes" postag_replace="ADJ:$1:$2"></match></suggestion></message>
                <short>Сложная сравнительная степень</short>
                <example correction="более вкусный">Это <marker>более вкуснейший</marker> салат.</example>
                <example>Это более вкусный салат.</example>
            </rule>

            <rule>   
                <pattern>
                        <token>менее</token>               
                        <token postag="ADJ_Com:.*"  postag_regexp="yes"/>                    
                </pattern>
                <message>Сложная сравнительная степень образуется с полной формой положительной степени прилагательного: <suggestion><match no="1"></match> <match no="2" postag="ADJ_Com:(.*):(.*)" postag_regexp="yes" postag_replace="ADJ:$1:$2"></match></suggestion></message>
                <short>Сложная сравнительная степень</short>
                <example correction="менее сложная">Это <marker>менее сложнейшая</marker> задача.</example>
                <example>Это менее сложная задача.</example>
            </rule>

        </rulegroup>

        <rulegroup id="Obrazovanie_form_pril_i_mestoimenij" name="Образование местоимений 3 лица ед. и мн. ч.">


            <rule>   
                <pattern>
                        <token>лучше</token>
                        <token>её</token>
                </pattern>
                <message>Образование местоимений 3 лица ед. и мн. ч. Вы имели в виду <suggestion>лучше неё</suggestion>?</message>
                <example correction="лучше неё">Я знаю математику <marker>лучше её</marker>.</example>
                <example>Я знаю математику лучше неё.</example>
            </rule>


            <rule>   
                <pattern>
                        <token postag="SENT_START" />
                        <token>лучше</token>
                        <token>них</token>
                </pattern>
                <message>Образование местоимений 3 лица ед. и мн. ч. Вы имели в виду <suggestion>лучше их</suggestion>?</message>
                <example correction="Лучше их"><marker>Лучше них</marker> могут быть только горы.</example>
                <example>Лучше их могут быть только горы.</example>
            </rule>


            <rule>   
                <pattern>
                        <token postag="SENT_START" />
                        <token>слева</token>
                        <token>от</token>
                        <token>её</token>
                </pattern>
                <message>Образование местоимений 3 лица ед. и мн. ч. Вы имели в виду <suggestion>слева от неё</suggestion>?</message>
                <example correction="Слева от неё"><marker>Слева от её</marker> будет магазин.</example>
                <example>Слева от неё будет магазин.</example>
            </rule>


            <rule>   
                <pattern>
                        <token postag="SENT_START" />
                        <token>между</token>
                        <token>неё</token>
                        <token>и</token>
                        <token>моим</token>
                </pattern>
                <message>Образование местоимений 3 лица ед. и мн. ч. Вы имели в виду <suggestion>между её и моим</suggestion>?</message>
                <example correction="Между её и моим"><marker>Между неё и моим</marker> произношением нет разницы.</example>
                <example>Между её и моим произношением нет разницы.</example>
            </rule>
        </rulegroup>
    

        <rulegroup id="Obrazovanije_slozhnyh_slov" name="Образование сложных слов">
            <rule>   
                <pattern>
                        <token>четверть</token>           
                        <token>финал</token>           
                </pattern>
                <message> Образование сложных слов. Вы имели в виду <suggestion>четвертьфинал</suggestion>?</message>
                <short>«Четвертьфинал» пишется слитно</short>
                <example correction="четвертьфинал">Команда вышла в <marker>четверть финал</marker>.</example>
                <example>Команда вышла в четвертьфинал.</example>
            </rule>   


            <rule>   
                <pattern>
                        <token>сто</token>           
                        <token>дневное</token>           
                </pattern>
                <message> Образование сложных слов. Вы имели в виду <suggestion>стодневное</suggestion>?</message>
                <short>«Стодневное» пишется слитно</short>
                <example correction="стодневное">Это было <marker>сто дневное</marker> путешествие.</example>
                <example>Это было стодневное путешествие.</example>
            </rule>   


            <rule>   
                <pattern>
                        <token>пол</token>           
                        <token>листа</token>           
                </pattern>
                <message>Если в сложном слове с корнем «пол» второе слово начинается с согласной л, то пишем его через дефис. Вы имели в виду <suggestion>пол-листа</suggestion>?</message>
                <short>«Пол-листа» пишем через дефис</short>
                <example correction="пол-листа">Она исписала <marker>пол листа</marker>.</example>
                <example>Она исписала пол-листа.</example>
            </rule>   


            <rule>   
                <pattern>
                        <token>пол</token>           
                        <token>луковицы</token>           
                </pattern>
                <message>Если в сложном слове с корнем «пол» второе слово начинается с согласной л, то пишем его через дефис. Вы имели в виду <suggestion>пол-луковицы</suggestion>?</message>
                <short>«Пол-луковицы» пишем через дефис</short>
                <example correction="пол-луковицы">Для этого блюда возьмите <marker>пол луковицы</marker>.</example>
            </rule>   

            <rule>   
                <pattern>
                        <token>пол</token>           
                        <token>урока</token>           
                </pattern>
                <message>Если в сложном слове с корнем «пол» второе слово начинается с гласной, то пишем его через дефис. Вы имели в виду <suggestion>пол-урока</suggestion>?</message>
                <short>«Пол-урока» пишем через дефис</short>
                <example correction="Пол-урока"><marker>Пол урока</marker> мы писали диктант.</example>
                <example>Пол-урока мы писали диктант.</example>
            </rule>   


        </rulegroup>


        <rulegroup id="Nepraviln_pristavki" name="Неправильное использование предлогов">

            <rule>   
                <pattern>
                        <token inflected="yes">заскочить</token>
                        <token>на</token>
                </pattern>
                <message>Неправильное использование предлогов. Вы имели в виду <suggestion>вскочить на</suggestion>?</message>
                <short>Правильно «вскочить на»</short>
                <example correction="вскочить на">Он собрался <marker>заскочить на</marker> стул.</example>
                <example>Он собрался вскочить на стул.</example>
            </rule>   


        </rulegroup>         
         
        <rulegroup id="Lishnij_sojuz" name="Лишний союз">


            <rule>   
                <pattern>
                        <token postag="CONJ"/>
                        <token>однако</token>
                        <token>не</token>
                </pattern>
                <message>Лишний союз. Вы имели в виду <suggestion>однако не</suggestion>?</message>
                <short>Правильно «однако не»</short>
                <example correction="однако не">Она знала, что может опоздать, <marker>но однако не</marker> вызвала такси.</example>
                <example>Она знала, что может опоздать, однако не вызвала такси.</example>
            </rule>   


            <rule>   
                <pattern>
                        <token postag="CONJ"/>
                        <token>тем</token>
                        <token>более</token>
                        <token>что</token>
                </pattern>
                <message>Лишний союз. Вы имели в виду <suggestion>тем более что</suggestion>?</message>
                <short>Правильно «тем более что»</short>
                <example correction="тем более что">Мы все равно не смогли бы пойти, <marker>и тем более что</marker> билеты уже раскуплены.</example>
                <example>Мы все равно не смогли бы пойти, тем более что билеты уже раскуплены.</example>
            </rule>   


            <rule>   
                <pattern>
                        <token>и</token>
                        <token>долго</token>
                        <token>и</token>
                        <token>упорно</token>
                </pattern>
                <message>Лишний союз. Вы имели в виду <suggestion>долго и упорно</suggestion>?</message>
                <short>Правильно «долго и упорно»</short>
                <example correction="долго и упорно">Он шел к цели <marker>и долго и упорно</marker>.</example>
                <example>Он шел к цели долго и упорно.</example>
            </rule>   


            <rule>   
                <pattern>
                        <token postag="CONJ"/>
                        <token>тем</token>
                        <token>не</token>
                        <token>менее</token>
                </pattern>
                <message>Лишний союз. Вы имели в виду <suggestion>тем не менее</suggestion>?</message>
                <short>Правильно 'тем не менее'</short>
                <example correction="тем не менее">Утро было солнечным, <marker>однако тем не менее</marker> вечером ударил мороз.</example>
                <example>Утро было солнечным, тем не менее, вечером ударил мороз.</example>
            </rule>   


        </rulegroup>


        <rulegroup id="Upotreblenije_predlogov" name="Употребление предлогов">


            <rule>   
                <pattern>
                        <token inflected="yes">описывать</token>
                        <token>про</token>          
                </pattern>
                <message>Описывать что-то, а не про что-то. Вы имели в виду <suggestion>описывать</suggestion>?</message>
                <short>Лишний предлог</short>
                <example correction="описывать">Эта книга <marker>описывает про</marker> события, которые происходили в прошлом веке.</example>
                <example>Эта книга описывает события, которые происходили в прошлом веке.</example>
            </rule>   


            <rule>   
                <pattern>
                        <token>от</token>
                        <token>утра</token>
                        <token>до</token>
                        <token>вечера</token>
                </pattern>
                <message>Неправильный предлог. Вы имели в виду <suggestion>с утра до вечера</suggestion>?</message>
                <short>Правильно «с утра»</short>
                <example correction="С утра до вечера"><marker>От утра до вечера</marker> она трудилась в редакции.</example>
                <example>С утра до вечера она трудилась в редакции.</example>
            </rule>   

            <rule>   
                <pattern>
                        <token inflected="yes">оплатить</token>
                        <token>за</token>          
                </pattern>
                <message>Оплатить что-то, а не за что-то. Вы имели в виду <suggestion>оплатить</suggestion>?</message>
                <short>Лишний предлог</short>
                <example correction="оплатить">Ты забыл <marker>оплатить за</marker> проезд.</example>
                <example>Ты забыл оплатить проезд.</example>
            </rule>   


        </rulegroup>

        <rulegroup id="skolko_vremeni" name="Словосочетание «сколько времени»">
            <rule>   
                <pattern>
                        <token>сколько</token>
                        <token>время</token>
                </pattern>
                <message>Правильно <suggestion>сколько времени</suggestion> или <suggestion>который час</suggestion> ?</message>
                <short>Несогласованная фраза.</short>
                <example correction="Сколько времени|Который час"><marker>Сколько время</marker>?</example>
                <example>Который час?</example>
            </rule>
        </rulegroup>
        
        <rulegroup id="Kontrol_za_nad" name="«Контроль за» или «контроль над»">
            <rule>   
                <pattern>
                        <token>контроль</token>
                        <token>за</token>
                        <token>деятельностью</token>
                </pattern>
                <message>В официальной и профессионально-технической речи – Контроль чего-либо. Вы имели в виду <suggestion>контроль деятельности</suggestion>?</message>
                <short>Лучше «контроль деятельности»</short>
                <example correction="Контроль деятельности"><marker>Контроль за деятельностью</marker> нижестоящих органов.</example>
                <example>Контроль деятельности нижестоящих органов.</example>
            </rule>


            <rule>   
                <pattern>
                        <token>контроль</token>
                        <token>за</token>
                        <token>предприятием</token>
                </pattern>
                <message>При отвлеченных существительных – Контроль над чем-либо. Вы имели в виду <suggestion>контроль над предприятием</suggestion>?</message>
                <short>Правильно «контроль над предприятием»</short>
                <example correction="контроль над предприятием">Приобрести <marker>контроль за предприятием</marker>.</example>
                <example>Приобрести контроль над предприятием.</example>
            </rule>   


            <rule>   
                <pattern>
                        <token>контроль</token>
                        <token>над</token>
                        <token>качеством</token>
                        <token>работы</token>
                </pattern>
                <message>При существительных, обозначающих действие или признак – пишем Контроль за (за качеством работы, за работой станка)</message>
                <short>Правильно «контроль за качеством работы»</short>
                <example correction="">Осуществлять <marker>контроль над качеством работы</marker>. </example>
                <example>Осуществлять контроль за качеством работы. </example>
            </rule>   


            <rule>   
                <pattern>
                        <token>контроль</token>
                        <token>за</token>
                        <token>специалистами</token>
                </pattern>
                <message>При одушевленных существительных – пишем Контроль над. Вы имели в виду <suggestion>контроль над специалистами</suggestion>?</message>
                <short>Правильно «контроль над специалистами»</short>
                <example correction="контроль над специалистами">Осуществлять <marker>контроль за специалистами</marker> на предприятии.</example>
                <example>Осуществлять контроль над специалистами на предприятии.</example>
            </rule>   


        </rulegroup>

        <rulegroup id="Skazuem_sovmestnoje_dejstvije" name="Согласование сказуемого с подлежащим, выраженным счётным оборотом, при подчёркнутой совместности действия" default="off">


            <rule>   
                <pattern>
                        <token postag="VB:Past:PL|VB:Fut:PL:P3|VB:Real:PL:P3" postag_regexp="yes"/>
                        <token>двадцать</token>
                </pattern>
                <message>Если подлежащее выражено счётным оборотом, и подчёркивается совместность действия, сказуемое ставим в единственном числе.</message>
                <short>Ошибка в согласовании</short>
                <example correction="">В аудитории <marker>сидели двадцать</marker> студентов.</example>
                <example>В аудитории сидело двадцать студентов.</example>
            </rule>


            <rule>   
                <pattern>
                        <token postag="VB:Past:PL|VB:Fut:PL:P3|VB:Real:PL:P3" postag_regexp="yes"/>
                        <token>десять</token>
                </pattern>
                <message>Если подлежащее выражено счётным оборотом, и подчёркивается совместность действия, сказуемое ставим в единственном числе.</message>
                <short>Ошибка в согласовании</short>
                <example correction="">На семинар <marker>пришли десять</marker> человек.</example>
                <example>На семинар пришло десять человек.</example>
            </rule>


            <rule>   
                <pattern>
                        <token postag="VB:Past:PL|VB:Fut:PL:P3|VB:Real:PL:P3" postag_regexp="yes"/>
                        <token>двадцать</token>
                        <token>пять</token>
                </pattern>
                <message>Если подлежащее выражено счётным оборотом, и подчёркивается совместность действия, сказуемое ставим в единственном числе.</message>
                <short>Ошибка в согласовании</short>
                <example correction="">Вдоль стены <marker>стояли двадцать пять</marker> стульев.</example>
                <example>Вдоль стены стояло двадцать пять стульев.</example>
            </rule>


            <rule>   
                <pattern>
                    <marker>
                        <token postag="VB:Past:PL|VB:Fut:PL:P3|VB:Real:PL:P3" postag_regexp="yes"/>
                        <token>восемь</token>
                    </marker>
                    <token min="0" max="2"></token>
                    <token>:</token>
                </pattern>
                <message>Если подлежащее выражено счётным оборотом, и подчёркивается совместность действия, сказуемое ставим в единственном числе.</message>
                <short>Ошибка в согласовании</short>
            <!--    <example correction="">На арену <marker>вышли восемь</marker> акробатов.</example> -->
                <example correction="">В Арктический совет <marker>входят восемь</marker> приарктических стран: Дания, Финляндия, Исландия, Канада, Норвегия, Россия, Швеция, США.</example>
                <example>На арену вышло восемь акробатов.</example>
            </rule> 


        </rulegroup>

        <rulegroup id="Predlogi_iz_s" name="Предлоги «из» и «с»">


            <rule>   
                <pattern>
                       <token>с</token>          
                        <token>школы</token>
                </pattern>
                <message>Предлоги «из» и «с» имеют антонимы (для «из» это «в», для «с» это «на»). По этим парам можно определить, какой предлог правильный. Например, если «В школу» – то «ИЗ школы»:<suggestion>из \2</suggestion></message>
                <short>Правильно «из школы»</short>
                <example correction="из школы">Вернувшись <marker>с школы</marker>, она сразу села читать. </example>
                <example>Вернувшись из школы, она сразу села читать. </example>
            </rule>   


            <rule>   
                <pattern>
                        <token>с</token>          
                        <token>командировки</token>
                </pattern>
                <message>Предлоги «из» и «с» имеют антонимы (для «из» это «в», для «с» это «на»). По этим парам можно определить, какой предлог правильный. Например, если «В командировку» – то «ИЗ командировки»:<suggestion>из \2</suggestion></message>
                <short>Правильно «из командировки»</short>
                <example correction="из командировки">Они вернулись <marker>с командировки</marker> еще вчера.</example>
                <example>Они вернулись из командировки еще вчера.</example>
            </rule>   


            <rule>   
                <pattern>
                        <token>из</token>          
                        <token>Кавказа</token>
                </pattern>
                <message>Предлоги «из» и «с» имеют антонимы (для «из» это «в», для «с» это «на»). По этим парам можно определить, какой предлог правильный Например, если «НА Кавказ» – то «С Кавказа»:<suggestion>с \2</suggestion></message>
                <short>Правильно «с Кавказа»</short>
                <example correction="с Кавказа">Мой дед родом <marker>из Кавказа</marker>.</example>
                <example>Мой дед родом с Кавказа.</example>
            </rule>   


            <rule>   
                <pattern>
                        <token>с</token>          
                        <token>армии</token>
                </pattern>
                <message>Предлоги «из» и «с» имеют антонимы (для «из» это «в», для «с» это «на»). По этим парам можно определить, какой предлог правильный. Например, если «В армию» – то «ИЗ армии»<suggestion>из \2</suggestion></message>
                <short>Правильно «из армии»</short>
                <example correction="из армии">Он пришел <marker>с армии</marker> на прошлой неделе.</example>
                <example>Он пришел из армии на прошлой неделе.</example>
            </rule>   


        </rulegroup>


        <rulegroup id="Trudn_sluchai_upravl" name="Трудные случаи управления">



            <rule>   
                <pattern>
                        <token>жажда</token>
                        <token>к</token>
                </pattern>
                <message>Трудный случай управления: правильно – жажда чего-то, а не к чему-то</message>
                <short>Ошибка в управлении</short>
                <example correction=""><marker>Жажда к</marker> власти погубила его.</example>
                <example>Жажда власти погубила его.</example>
            </rule>   

        </rulegroup>
         

<rulegroup id="Sklonenije_suschestvit_PL" name="Склонение некоторых существительных во множ. числе">


            <rule>   
                <pattern>
                        <token>листья</token>                  
                        <token>бумаги</token>                  
                </pattern>
                <message>Для различения лексич. значений некоторых существительных во мн.ч. используют разные окончания: -ы (-и) или -а (-я). Вы имели в виду <suggestion>листы бумаги</suggestion>?</message>
                <short>Правильно «листы бумаги»</short>
                <example correction="Листы бумаги"><marker>Листья бумаги</marker> разлетелись по комнате.</example>
                <example>Листы бумаги разлетелись по комнате.</example>
            </rule>   


            <rule>   
                <pattern>
                        <token>листы</token>                  
                        <token>деревьев</token>                  
                </pattern>
                <message>Для различения лексич. значений некоторых существительных во мн.ч. используют разные окончания: -ы (-и) или -а (-я). Вы имели в виду <suggestion>листья деревьев</suggestion>?</message>
                <short>Правильно «листья деревьев»</short>
                <example correction="Листья деревьев"><marker>Листы деревьев</marker> пожелтели.</example>
                <example>Листья деревьев пожелтели.</example>
            </rule>   


            <rule>   
                <pattern>
                        <token>коренья</token>                  
                        <token>дерева</token>                  
                </pattern>
                <message>Для различения лексич. значений некоторых существительных во мн.ч. используют разные окончания: -ы (-и) или -а (-я). Вы имели в виду <suggestion>корни дерева</suggestion>?</message>
                <short>Правильно «корни дерева»</short>
                <example correction="Корни дерева"><marker>Коренья дерева</marker> высохли.</example>
                <example>Корни дерева высохли.</example>
            </rule>   


            <rule>   
                <pattern>
                        <token>болят</token>                  
                        <token>зубья</token>                  
                </pattern>
                <message>Для различения лексич. значений некоторых существительных во мн.ч. используют разные окончания: -ы (-и) или -а (-я). Вы имели в виду <suggestion>болят зубы</suggestion>?</message>
                <short>Правильно «болят зубы»</short>
                <example correction="болят зубы">У него <marker>болят зубья</marker>.</example>
                <example>У него болят зубы.</example>
            </rule>   

        </rulegroup>


        <rulegroup id="Okonch_susch_masc_Predlozhn_opredeliteln" name="Окончание -у в предложн. падеже у сущ. муж. р. при выражении определительных отношений">


            <rule>   
                <pattern>
                        <token postag="NN:.*:.*:.*" postag_regexp="yes"/>
                        <token>на</token>                  
                        <token>мехе</token>                  
                </pattern>
                <message>При выражении определительных отношений у сущ. муж. рода в предложн. падеже пишем окончание -у. Вы имели в виду <suggestion>\1 на меху</suggestion>?</message>
                <short>Правильно «на меху»</short>
                <example correction="сапоги на меху">Она купила <marker>сапоги на мехе</marker>.</example>
                <example>Она купила сапоги на меху.</example>
            </rule>   

            <rule>   
                <pattern>
                        <token postag="NN:.*:.*:.*" postag_regexp="yes"/>
                        <token>в</token>                  
                        <token>снеге</token>                  
                </pattern>
                <message>При выражении определительных отношений у сущ. муж. рода в предложн. падеже пишем окончание -у. Вы имели в виду <suggestion>\1 в снегу</suggestion>?</message>
                <short>Правильно «в снегу»</short>
                <example correction="одежда в снегу">Была вся <marker>одежда в снеге</marker>.</example>
                <example>Была вся одежда в снегу.</example>
            </rule>   

            <rule>   
                <pattern>
                        <token postag="NN:.*:.*:.*" postag_regexp="yes"/>
                        <token>в</token>                  
                        <token>меле</token>                  
                </pattern>
                <message>При выражении определительных отношений у сущ. муж. рода в предложн. падеже пишем окончание -у. Вы имели в виду <suggestion>\1 в мелу</suggestion>?</message>
                <short>Правильно «в мелу»</short>
                <example correction="руки в мелу">Были его <marker>руки в меле</marker>.</example>
                <example>Его руки были в мелу.</example>
            </rule>   

            <rule>   
                <pattern>
                        <token postag="NN:.*:.*:.*" postag_regexp="yes"/>
                        <token>в</token>                  
                        <token>пухе</token>                  
                </pattern>
                <message>При выражении определительных отношений у сущ. муж. рода в предложн. падеже пишем окончание -у. Вы имели в виду <suggestion>\1 в пуху</suggestion>?</message>
                <short>Правильно «в пуху»</short>
                <example correction="покрывало в пуху">Было <marker>покрывало в пухе</marker>.</example>
                <example>Покрывало было в пуху.</example>
            </rule>   

        </rulegroup>
         
         
<rulegroup id="Paronimy" name="Паронимы">


            <rule>   
                <pattern>
                        <token>эффектное</token>
                        <token>средство</token>
                </pattern>
                <message>Необходимо различать паронимы – близкие по звучанию, но разные по смыслу слова. Вы имели в виду <suggestion>эффективное средство</suggestion>?</message>
                <short>Правильно «эффективное средство»</short>
                <example correction="Эффективное средство"><marker>Эффектное средство</marker> от простуды.</example>
                <example>Эффективное средство от простуды.</example>
            </rule>   

            <rule>   
                <pattern>
                    <token inflected="yes">поставить</token>
                    <token>роспись</token>
                </pattern>
                <message>Необходимо различать паронимы – близкие по звучанию, но разные по смыслу слова. Вы имели в виду <suggestion>поставить подпись</suggestion>?</message>
                <short>Правильно «поставить подпись»</short>
                <example correction="поставить подпись">Здесь нужно <marker>поставить роспись</marker>.</example>
                <example>Здесь нужно поставить подпись.</example>
            </rule>   

            <rule>   
                <pattern>
                    <token inflected="yes">различие</token>
                    <token>от</token>
                </pattern>
                <message>Необходимо различать паронимы – близкие по звучанию, но разные по смыслу слова. Вы имели в виду <suggestion>отличие от</suggestion>?</message>
                <short>Правильно «отличие от»</short>
                <example correction="отличие от">Его <marker>различие от</marker> предыдущего варианта незначительно.</example>
                <example>Его отличие от предыдущего варианта незначительно.</example>
            </rule>   

            <rule>   
                <pattern>
                    <token inflected="yes">представить</token>
                    <token>в</token>
                    <token>пользование</token>
                </pattern>
                <message>Необходимо различать паронимы – близкие по звучанию, но разные по смыслу слова. Вы имели в виду <suggestion>предоставить в пользование</suggestion>?</message>
                <short>Правильно «предоставить в пользование»</short>
                <example correction="предоставить в пользование">Мы можем <marker>представить в пользование</marker> эти словари. </example>
                <example>Мы можем предоставить в пользование эти словари. </example>
            </rule>   


        </rulegroup>

        <rulegroup id="Pleonasm" name="Плеоназм">
            <rule>   
                <pattern>
                        <token>эффектное</token>
                        <token>средство</token>
                </pattern>
                <message>Необходимо различать паронимы – близкие по звучанию, но разные по смыслу слова. Вы имели в виду <suggestion>эффективное средство</suggestion>?</message>
                <short>Правильно «эффективное средство»</short>
                <example correction="Эффективное средство"><marker>Эффектное средство</marker> от простуды.</example>
                <example>Эффективное средство от простуды.</example>
            </rule>   

            <rule>   
                <pattern>
                    <token inflected="yes">поставить</token>
                    <token>роспись</token>
                </pattern>
                <message>Необходимо различать паронимы – близкие по звучанию, но разные по смыслу слова. Вы имели в виду <suggestion>поставить подпись</suggestion>?</message>
                <short>Правильно 'поставить подпись'</short>
                <example correction="поставить подпись">Здесь нужно <marker>поставить роспись</marker>.</example>
                <example>Здесь нужно поставить подпись.</example>
            </rule>   

            <rule>   
                <pattern>
                    <token inflected="yes">различие</token>
                    <token>от</token>
                </pattern>
                <message>Необходимо различать паронимы – близкие по звучанию, но разные по смыслу слова. Вы имели в виду <suggestion>отличие от</suggestion>?</message>
                <short>Правильно «отличие от»</short>
                <example correction="отличие от">Его <marker>различие от</marker> предыдущего варианта незначительно.</example>
                <example>Его отличие от предыдущего варианта незначительно.</example>
            </rule>   

            <rule>   
                <pattern>
                    <token inflected="yes">представить</token>
                    <token>в</token>
                    <token>пользование</token>
                </pattern>
                <message>Необходимо различать паронимы – близкие по звучанию, но разные по смыслу слова. Вы имели в виду <suggestion>предоставить в пользование</suggestion>?</message>
                <short>Правильно «предоставить в пользование»</short>
                <example correction="предоставить в пользование">Мы можем <marker>представить в пользование</marker> эти словари.</example>
                <example>Мы можем предоставить в пользование эти словари.</example>
            </rule>   


        </rulegroup>


<rulegroup id="Tavtologija" name="Тавтология">


            <rule>   
                <pattern>
                        <token>следует</token>
                        <token>сказать</token>
                        <token>следующее</token>
                        <token>,</token>
                        <token>что</token>
                </pattern>
                <message>Это тавтология – неоправданное повторение однокоренных или созвучных слов. Вы имели в виду <suggestion>следует сказать, что</suggestion>?</message>
                <short>Правильно «следует сказать, что»</short>
                <example correction="Следует сказать, что"><marker>Следует сказать следующее, что</marker> данное исключение только подтверждает правило.</example>
                <example>Следует сказать, что данное исключение только подтверждает правило.</example>
            </rule>   

            <rule>   
                <pattern>
                        <token>рост</token>
                        <token>авторитета</token>
                        <token>растёт</token>
                </pattern>
                <message>Это тавтология – неоправданное повторение однокоренных или созвучных слов. Вы имели в виду <suggestion>авторитет растёт</suggestion>?</message>
                <short>Правильно «авторитет растёт»</short>
                <example correction="авторитет растёт">Ваш <marker>рост авторитета растёт</marker>.</example>
                <example>Ваш авторитет растёт. </example>
            </rule>   

            <rule>   
                <pattern>
                        <token>вновь</token>
                        <token>возобновить</token>
                </pattern>
                <message>Это тавтология – неоправданное повторение однокоренных или созвучных слов. Вы имели в виду <suggestion>возобновить</suggestion>?</message>
                <short>Правильно «возобновить»</short>
                <example correction="возобновить">Мы планируем <marker>вновь возобновить</marker> выпуск этих товаров.</example>
                <example>Мы планируем возобновить выпуск этих товаров.</example>
            </rule>   

            <rule>   
                <pattern>
                    <token inflected="yes">смеяться</token>
                    <token>громким</token>
                    <token>смехом</token>
                </pattern>
                <message>Это тавтология – неоправданное повторение однокоренных или созвучных слов. Вы имели в виду <suggestion>громко смеяться</suggestion>?</message>
                <short>Правильно «громко смеяться»</short>
                <example correction="громко смеяться">В библиотеке нельзя <marker>смеяться громким смехом</marker>.</example>
                <example>В библиотеке нельзя громко смеяться.</example>
            </rule>   


        </rulegroup>


<rulegroup id="Chastitsa_NI_v_ustojchiv_vyrazh" name="Частица «НИ» в устойчивых выражениях">


            <rule>   
                <pattern>
                        <token>не</token>
                        <token>свет</token>
                        <token>не</token>                  
                        <token>заря</token>                  
                </pattern>
                <message>Частица «ни» в устойчивых выражениях. Запятая не ставится. Вы имели в виду <suggestion>ни свет ни заря</suggestion>?</message>
                <short>Правильно «ни свет ни заря»</short>
                <example correction="ни свет ни заря">Дети проснулись <marker>не свет не заря</marker>.</example>
                <example>Дети проснулись ни свет ни заря.</example>
            </rule>   


            <rule>   
                <pattern>
                        <token>не</token>
                        <token>днем</token>
                        <token>не</token>                  
                        <token>ночью</token>                  
                </pattern>
                <message>Частица «ни» в устойчивых выражениях. Запятая не ставится. Вы имели в виду <suggestion>ни днем ни ночью</suggestion>?</message>
                <short>Правильно «ни днем ни ночью»</short>
                <example correction="Ни днем ни ночью"><marker>Не днем не ночью</marker> нет от них покоя.</example>
                <example>Ни днем ни ночью нет от них покоя.</example>
            </rule>   


            <rule>   
                <pattern>
                        <token>не</token>
                        <token>много</token>
                        <token>не</token>                  
                        <token>мало</token>                  
                </pattern>
                <message>Частица «ни» в устойчивых выражениях. Запятая не ставится. Вы имели в виду <suggestion>ни много ни мало</suggestion>?</message>
                <short>Правильно «ни много ни мало»</short>
                <example correction="ни много ни мало">Он заработал <marker>не много не мало</marker> миллион.</example>
                <example>Он заработал ни много ни мало миллион.</example>
            </rule>   

            <rule>   
                <pattern>
                        <token>не</token>
                        <token>пуха</token>
                        <token>не</token>                  
                        <token>пера</token>                  
                </pattern>
                <message>Частица «ни» в устойчивых выражениях. Запятая не ставится. Вы имели в виду <suggestion>ни пуха ни пера</suggestion>?</message>
                <short>Правильно «ни пуха ни пера»</short>
                <example correction="ни пуха ни пера">Пожелать <marker>не пуха не пера</marker>.</example>
                <example>Пожелать ни пуха ни пера.</example>
            </rule>   
        </rulegroup>

<rulegroup id="Chastitsa_NI_usilen_negat" name="Частица «НИ» для усиления отрицания">

            <rule>   
                <pattern>
                        <token>нет</token>
                        <token>не</token>
                        <token postag="NN:Masc:Sin:R|NN:Fem:Sin:R|NN:Neut:Sin:R" postag_regexp="yes"/>
                </pattern>
                <message>Частица «ни» для усиления отрицания. Вы имели в виду <suggestion>нет ни \3</suggestion>?</message>
                <short>Правильно «нет ни…»</short>
                <example correction="нет ни копейки">У меня с собой <marker>нет не копейки</marker>.</example>
                <example>У меня с собой нет ни копейки.</example>
            </rule>   
            <rule>   
                <pattern>
                        <token>не</token>
                        <token>было</token>
                        <token>не</token>
                        <token postag="NN:Masc:Sin:R|NN:Fem:Sin:R|NN:Neut:Sin:R" postag_regexp="yes"/>
                </pattern>
                <message>Частица «ни» для усиления отрицания. Вы имели в виду <suggestion>не было ни \4</suggestion>?</message>
                <short>Правильно «не было ни…»</short>
                <example correction="не было ни цента">У него <marker>не было не цента</marker>.</example>
                <example>У него не было ни цента.</example>
            </rule>   
            <rule>   
                <pattern>
                        <token>не</token>
                        <token inflected="yes">сделать</token> 
                        <token>не</token>
                        <token postag="NN:.*:Sin:R|NN:.*:Sin:D" postag_regexp="yes"/>
                </pattern>
                <message>Частица «ни» для усиления отрицания. Вы имели в виду <suggestion>не \2 ни \4</suggestion>?</message>
                <short>Правильно «не сделать ни…»</short>
                <example correction="не сделала ни шагу">Она <marker>не сделала не шагу</marker>.</example>
                <example>Она не сделала ни шагу.</example>
            </rule>   
            <rule>   
                <pattern>
                        <token>не</token>
                        <token inflected="yes">заплатить</token> 
                        <token>не</token>
                        <token postag="NN:Masc:Sin:R|NN:Fem:Sin:R|NN:Neut:Sin:R" postag_regexp="yes"/>
                </pattern>
                <message>Частица «ни» для усиления отрицания. Вы имели в виду <suggestion>не \2 ни \4</suggestion>?</message>
                <short>Правильно «не заплатить ни…»</short>
                <example correction="не заплатили ни рубля">Им <marker>не заплатили не рубля</marker>.</example>
                <example>Им не заплатили ни рубля.</example>
            </rule>   

        </rulegroup>


<rulegroup id="Dvojnoe_negate_s_NE" name="Двойное отрицание с частицей «НЕ»">


            <rule>   
                <pattern>
                    <marker>
                        <token>не</token>
                        <token inflected="yes">мочь</token>
                        <token>ни</token>
                        <token postag="VB:INF" />
                    </marker>
                <token negate="yes">,</token>
                <token negate="yes">ни</token>                         
                </pattern>
                <message>Двойное отрицание с частицей «не»:<suggestion>не \2 не \4</suggestion></message>
                <short>Правильно два «НЕ»</short>
                <example correction="не мог не заметить">Он <marker>не мог ни заметить</marker> этого.</example>
                <example>Он не мог не заметить этого.</example>
            </rule>   
            <rule>   
                <pattern>
                        <token>нельзя</token>
                        <token>ни</token>
                        <token postag="VB:INF" />
                </pattern>
                <message>Двойное отрицание с частицей «не»:<suggestion>не \2 не \4</suggestion></message>
                <short>Правильно два «НЕ»</short>
                <example correction="не ни не согласиться">С этим <marker>нельзя ни согласиться</marker>.</example>
                <example>С этим нельзя не согласиться.</example>
            </rule>   
            <rule>   
                <pattern>
                    <marker>
                        <token>не</token>
                        <token inflected="yes">может</token>
                        <token>ни</token>
                        <token postag="VB:INF" />
                    </marker>
                <token negate="yes">,</token>
                <token negate="yes">ни</token> 
                </pattern>
                <message>Двойное отрицание с частицей «не»:<suggestion>не \2 не \4</suggestion></message>
                <short>Правильно два «НЕ»</short>
                <example correction="не может не узнать">Она <marker>не может ни узнать</marker> вас.</example>
                <example>Она не может не узнать вас.</example>
            </rule>   
            <rule>   
                <pattern>
                        <token>невозможно</token>
                        <token>ни</token>
                        <token postag="VB:INF" />
                </pattern>
                <message>Двойное отрицание с частицей «не»:<suggestion>\1 не \3</suggestion></message>
                <short>Правильно два «НЕ»</short>
                <example correction="Невозможно не признать"><marker>Невозможно ни признать</marker> этого.</example>
                <example>Невозможно не признать этого.</example>
            </rule>   

        </rulegroup>

<rulegroup id="Parnoje_upotrebl_NI" name="Парное употребление частицы «НИ»">
            <rule>   
                <pattern>
                        <token>не</token>
                        <token postag_regexp = "yes" postag ="NN:.*:.*:.*|PNN:.*:.*"></token>
                        <token>,</token>
                        <token>не</token>
                        <token postag_regexp = "yes" postag ="NN:.*:.*:.*|PNN:.*:.*"></token>
                </pattern>
                <message>Здесь необходимо парное употребление частицы «ни»:<suggestion>ни \2\3 ни \5</suggestion></message>
                <short>Правильно два «НИ»</short>
                <example correction="ни матери, ни отца">Он не помнил <marker>не матери, не отца</marker>.</example>
                <example>Он не помнил ни матери, ни отца.</example>
            </rule>
            <rule>   
                <pattern>
                        <token>не</token>
                        <token postag="VB:INF" />
                        <token>,</token>
                        <token>не</token>
                        <token postag="VB:INF" />
                </pattern>
                <message>Здесь необходимо парное употребление частицы «ни»:<suggestion>ни \2\3 ни \5</suggestion></message>
                <short>Правильно два «НИ»</short>
                <example correction="ни видеть, ни знать">Не хочу его <marker>не видеть, не знать</marker>.</example>
                <example>Не хочу его ни видеть, ни знать.</example>
            </rule>   
            <rule>   
                <pattern>
                        <token>не</token>
                        <token postag="Ord:.*:.*" postag_regexp="yes"/>
                        <token>,</token>
                        <token>не</token>
                        <token postag="Ord:.*:.*" postag_regexp="yes"/>
                </pattern>
                <message>Здесь необходимо парное употребление частицы «ни»:<suggestion>ни \2\3 ни \5</suggestion></message>
                <short>Правильно два «НИ»</short>
                <example correction="ни первого, ни второго">Он не знал <marker>не первого, не второго</marker>.</example>
                <example>Он не знал ни первого, ни второго.</example>
            </rule>   
            <rule>   
                <pattern>
                        <token>не</token>
                        <token postag="ADJ_Short:.*" postag_regexp="yes"/>
                        <token>,</token>
                        <token>не</token>
                        <token postag="ADJ_Short:.*" postag_regexp="yes"/>
                </pattern>
                <message>Здесь необходимо парное употребление частицы «ни»:<suggestion>ни \2\3 ни \5</suggestion></message>
                <short>Правильно два «НИ»</short>
                <example correction="ни красив, ни богат">Он не был <marker>не красив, не богат</marker>.</example>
                <example>Он не был ни красив, ни богат.</example>
            </rule>   

        </rulegroup>

<rulegroup id="Predlogi_vsledstvije_napodobije" name="Предлоги  «наподобие»">

            <rule>   
                <pattern>
                        <token>на</token>
                        <token>подобии</token>
                        <token regexp="yes">тех|этих|этой|того|той|моей|твоей|вашей|нашей|их|его|этого|ее|моих|твоих|ваших|наших</token>
                </pattern>
                <message>Это предлог «в» с существительным на –ие в винит. падеже, окончание которого совпадает с окончанием этого существительного в им. падеже. Пишется слитно. Вы имели в виду <suggestion>наподобие \3</suggestion>?</message>
                <short>Правильно «наподобие»</short>
                <example correction="наподобие тех">Он купил шляпу <marker>на подобии тех</marker>, что носили в прошлом веке.</example>
                <example>Он купил шляпу наподобие тех, что носили в прошлом веке.</example>
            </rule>   

            <rule>   
                <pattern> 
                        <token>в</token>
                        <token>следствии</token>
                        <token regexp="yes">этого|чего|этих|этой|того|той|которого|которой|которых|моей|твоей|вашей|нашей|их|его|ее|моих|твоих|ваших|наших</token>
                </pattern>
                <message>Это предлог «в» с существительным на –ие в винит. падеже, окончание которого совпадает с окончанием этого существительного в им. падеже. Пишется слитно. Вы имели в виду <suggestion>вследствие \3</suggestion>?</message>
                <short>Правильно «вследствие»</short>
                <example correction="Вследствие чего"><marker>В следствии чего</marker> они были вынуждены обратиться в суд.</example>
                <example>Вследствие чего они были вынуждены обратиться в суд.</example>
            </rule>   

            <rule>   
                <pattern>
                        <token>в</token>
                        <token>следствие</token>
                        <token regexp="yes">этого|чего|которого|которой|которых|этих|этой|того|той|моей|твоей|вашей|нашей|их|его|ее|моих|твоих|ваших|наших</token>
                </pattern>
                <message>Это предлог «в» с существительным на –ие в винит. падеже, окончание которого совпадает с окончанием этого существительного в им. падеже. Пишется слитно. Вы имели в виду <suggestion>вследствие \3</suggestion>?</message>
                <short>Правильно «вследствие»</short>
                <example correction="Вследствие этого"><marker>В следствие этого</marker> произошёл сбой в системе.</example>
                <example>Вследствие этого произошёл сбой в системе.</example>
            </rule>   

        </rulegroup>

<rulegroup id="Predlog_v_zakluchenije" name="Предлог «в заключение»">

            <rule>   
                <pattern>
                        <token>в</token>
                        <token>заключении</token>
                        <token regexp="yes">этого|чего|всего|которых|этой|того|той|моей|твоей|вашей|нашей|своей|своего|выступления|концерта|эфира|вышесказанного|позвольте|вышеупомянутого</token>
                </pattern>
                <message>Это предлог «в» с существительным на –ие в винит. падеже, окончание которого совпадает с окончанием этого существительного в им. падеже. Вы имели в виду <suggestion>в заключение \3</suggestion>?</message>
                <short>Правильно «в заключение»</short>
                <example correction="В заключение выступления"><marker>В заключении выступления</marker> он прочёл стихи.</example>
                <example>В заключение выступления он прочёл стихи. </example>
            </rule>   


        </rulegroup>





<rulegroup id="Adv_vposledstvii" name="Наречие «впоследствии»">


            <rule>   
                <pattern>
                    <marker>
                        <token>в</token>
                        <token>последствии</token>
                    </marker>                    
                        <token postag_regexp = "yes" postag ="NN:Masc:.*:.*|NN:Fem:.*:.*|PNN:.*:.*"></token>                    
                </pattern>
                <message>Наречие «впоследствии» образовано сочетанием предлога «в» с существительным «последствие» в предложном падеже. Пишется слитно. Вы имели в виду <suggestion>впоследствии</suggestion>?</message> 
                <short>Правильно «впоследствии»</short>
                <example correction="Впоследствии"><marker>В последствии</marker> мы узнали правду.</example>
                <example>Впоследствии мы узнали правду.</example>
            </rule>   

            <rule>   
                <pattern>
                    <marker>
                        <token>в</token>
                        <token>последствие</token>
                    </marker>                   
                        <token postag_regexp = "yes" postag ="NN:Masc:.*:.*|NN:Fem:.*:.*|PNN:.*:.*"></token>
                </pattern>
                <message>Наречие «впоследствии» образовано сочетанием предлога «в» с существительным «последствие» в предложном падеже. Пишется слитно. Вы имели в виду <suggestion>впоследствии</suggestion>?</message> 
                <short>Правильно «впоследствии»</short>
                <example correction="Впоследствии"><marker>В последствие</marker> девушка часто вспоминала об этом.</example>
                <example>Впоследствии девушка часто вспоминала об этом.</example>
            </rule>   

        </rulegroup>


    </category> 
</rules><|MERGE_RESOLUTION|>--- conflicted
+++ resolved
@@ -3163,7 +3163,6 @@
 			        <token case_sensitive="yes" regexp="yes">[А-Я].*[А-Я].*</token>
 		        </marker>
 	        </antipattern>
-<<<<<<< HEAD
 	        <antipattern>
 		        <token regexp="yes">&human;</token>
 		        <marker>
@@ -3287,9 +3286,7 @@
 				        </token>
 			        </marker>
 		        </antipattern>
-=======
-	        <rule>   <!-- id="Unify_Adj_NN_number" -->
->>>>>>> b900ae98
+
 		        <pattern>
 			        <marker>
 				        <unify negate="yes">
@@ -3345,11 +3342,7 @@
                 <example correction="">Столы сделаны из <marker>красивой сосен</marker>.</example>
 	        </rule>
 
-<<<<<<< HEAD
 	        <rule  id="Unify_Adj_NN_gender">
-=======
-	        <rule>  <!--    id="Unify_Adj_NN_gender"   --> 
->>>>>>> b900ae98
 		        <pattern>
 			        <marker>
 				        <unify negate="yes">
@@ -3416,25 +3409,8 @@
                 <example correction="">Вдали виднелось <marker>синий небо</marker>.</example>
 	        </rule>
 
-<<<<<<< HEAD
-
 	        <rule  id="Unify_Adj_NN_case">
 		        <antipattern>
-=======
-<!-- <rule id="test" name="test"> -->
-<!-- 	<pattern> -->
-<!-- 		<token postag="ADJ:.*:T" postag_regexp='yes'> -->
-<!-- 			<exception postag="ADJ:.*:T" -->
-<!-- 			           postag_regexp='yes' negate_pos='yes'/> -->
-<!-- 		</token> -->
-<!-- 		<token postag="(NN|NNN):.*:Nom" postag_regexp='yes' /> -->
-<!-- 	</pattern> -->
-<!-- 	<message>Test</message> -->
-<!-- 	<example correction="">Ставшие <marker>хрестоматийными слова</marker> «Природой здесь нам суждено в Европу прорубить окно», которые А. С. Пушкин вкладывает в уста Петра I — лишь риторически эффектная фраза.</example> -->
-<!-- </rule> -->
-	        <rule>   <!-- id="Unify_Adj_NN_case" -->
-		        <antipattern> <!-- begin problematic antipattern -->
->>>>>>> b900ae98
 				        <token postag="ADJ:.*:T" postag_regexp='yes'>
 					        <exception postag="ADJ:.*:T"
 					                   postag_regexp='yes' negate_pos='yes'/>
