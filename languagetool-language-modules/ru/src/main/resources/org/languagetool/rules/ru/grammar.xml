--- conflicted
+++ resolved
@@ -32,13 +32,8 @@
 <!ENTITY color "черн.*|чёрн.*|бел.*|красн.*|син.*|желт.*|жёлт.*|зелен.*|зелён.*"> <!-- цвет -->
 <!ENTITY nation "русск.*|прусск.*|австрийск.*|английск.*|немецк.*|французск.*|испанск.*|португальск.*|голландск.*|датск.*|китайск.*|японск.*|арабск.*|индийск.*|армянск.*|грузинск.*|польск.*|чешск.*|венгерск.*|греческ.*"> <!-- язык, человек -->
 <!ENTITY time "будущ.*|прошл.*|прошедш.*|послед.*|наст.*|следующ.*|текущ.*"> <!-- время,раз -->
-<<<<<<< HEAD
 <!ENTITY human "учён.*|учен.*|ленив.*|умн.*|глуп.*|храбр.*|трусл.*|смел.*|быстр.*|медленн.*|больн.*|слаб.*|нищ.*|полицейск.*|взросл.*|главн.*|свят.*|бедн.*|стар.*|молод.*|разн.*|сыт.*|голодн.*|знаменит.*|одержим.*|чист.*|рабоч.*|подконтрольн.*|противоположн.*|праздн.*|недовольн.*|голый|голая|голые|голому|голой|голым"> <!-- человек,люди,людей -->
 <!ENTITY dual "брата|сына|cапога|курса|помощника|фактора|языка|парня|закона|сестры|жены|угла|дня|вопроса|звезды|телефона|любовника|зуба|переводчика|господина|типа|участка|фильма|яблока|вида|прогноза|вектора|села|представителя|вдоха|человека|корабля|спутника|пчелы|шара|билета|ответа|брака|канала|лицея|соседа|ресторана|скворечника|часа|вкуса|кабеля|вулкана|хребта|гиганта|варианта|пресса|обеда|рода|стула|взноса|слезы|приступа|отца|экзамена|стекла|игрока|писаки|военных|этапа|причины|коллеги|вагин|героя|друга|вождя|паек|телеканала|коридора|терминала|Венеры|маршрута|храма|юл|олушей|бедра"> <!-- два,двое,пара -->
-=======
-<!ENTITY human "учён.*|учен.*|ленив.*|глуп.*|храбр.*|трусл.*|смел.*|быстр.*|медленн.*|больн.*|слаб.*|нищ.*|полицейск.*|взросл.*|главн.*|свят.*|бедн.*|стар.*|молод.*|разн.*|сыт.*|голодн.*|знаменит.*|одержим.*|чист.*|рабоч.*"> <!-- человек,люди,людей -->
-
->>>>>>> 85be3322
 ]>
 
 <rules lang="ru" xmlns:xsi="http://www.w3.org/2001/XMLSchema-instance" xsi:noNamespaceSchemaLocation="../../../../../../../../../languagetool-core/src/main/resources/org/languagetool/rules/rules.xsd">
@@ -3142,28 +3137,6 @@
            
         <rulegroup default="on" id="SoglasovanieG" name="Согласование существительного с прилагательным по роду/числу">
 	        <rule id="Unify_Adj_NN_number">
-		        <!-- <regexp>(, не\b)|(, так и\b)|(, так и в\b)</regexp> -->
-		        <!-- <antipattern> -->
-			    <!--     <token>,</token> -->
-			    <!--     <token>не</token> -->
-			    <!--     <token postag="ADJ:.*"  postag_regexp="yes"/> -->
-			    <!--     <token postag="NN:.*" postag_regexp="yes"/> -->
-		        <!-- </antipattern> -->
-		        <!-- <antipattern> -->
-			    <!--     <token>,</token> -->
-			    <!--     <token>так</token> -->
-			    <!--     <token>и</token> -->
-			    <!--     <token postag="ADJ:.*"  postag_regexp="yes"/> -->
-			    <!--     <token postag="NN:.*" postag_regexp="yes"/> -->
-		        <!-- </antipattern> -->
-		        <!-- <antipattern> -->
-			    <!--     <token>,</token> -->
-			    <!--     <token>так</token> -->
-			    <!--     <token>и</token> -->
-			    <!--     <token>в</token> -->
-			    <!--     <token postag="ADJ:.*"  postag_regexp="yes"/> -->
-			    <!--     <token postag="NN:.*" postag_regexp="yes"/> -->
-		        <!-- </antipattern> -->
 		        <pattern>
 			        <marker>
 				        <unify negate="yes">
@@ -3174,20 +3147,11 @@
 						                   regexp="yes">,|и</exception>
 						        <exception postag="ADJ:.*:T|ADV|PT:.*|NN:.*"
 						                   postag_regexp='yes'/>
-<<<<<<< HEAD
 						        <exception regexp="yes">полн.*|&nation;|&time;|&human;|выходн(ых|ые)|средн.*|арифметическ(ое|ие)|зернов.*|животных|основн.*|легких|лёгких|позднее|поминальное</exception>
-=======
-						        <exception regexp="yes">полн.*|&color;|&nation;|&time;|&human;|выходн(ых|ые)|средн.*|арифметическ(ое|ие)|зернов.*|животных|основн.*|легких|лёгких|позднее</exception>
->>>>>>> 85be3322
 					        </token>
 					        <token postag="NN:.*" postag_regexp="yes">
 						        <exception regexp="yes">друг|уже</exception>
-						         <!-- Missing PL tag, check as два/две/пара-->
-<<<<<<< HEAD
 						        <exception regexp="yes">&dual;</exception> <!-- TODO remove after adding PL tags -->
-=======
-						        <exception regexp="yes">брата|сына|cапога|курса|помощника|фактора|языка|парня|закона|сестры|жены|угла|дня|вопроса|звезды|телефона|любовника|зуба|переводчика|господина|типа|участка|фильма|яблока|вида|прогноза|вектора|села|представителя|вдоха|человека|корабля|спутника|пчелы|шара|билета|ответа|брака|канала|лицея|соседа|ресторана|скворечника|часа|вкуса|кабеля|вулкана|хребта|гиганта|варианта|пресса|обеда|рода|стула|взноса|слезы|приступа|отца|экзамена|стекла|игрока|писаки|военных|этапа|причины|коллеги|вагин|героя|друга|вождя</exception> <!-- TODO remove after adding PL tags -->
->>>>>>> 85be3322
 					        </token>
 				        </unify>				        
 			        </marker>
@@ -3202,16 +3166,6 @@
 
 		        <message>Прилагательное не согласуется с
 		        существительным по числу:
-		        <!-- <suggestion><match no="1"  -->
-		        <!--                    postag="ADJ:(.*):(.*)" postag_regexp="yes" -->
-		        <!--                    postag_replace="ADJ:PL:$2" ></match> -->
-		        <!-- <match no="2" postag="NN:.*:PL:.*" postag_regexp="yes"/> -->
-		        <!-- </suggestion> -->
-		        <!-- <suggestion><match no="1"  -->
-		        <!--                    postag="ADJ:(.*):(.*)" postag_regexp="yes" -->
-		        <!--                    postag_replace="ADJ:Fem:$2" ></match> -->
-		        <!-- <match no="2" postag="NN:Fem:.*" postag_regexp="yes"/> -->
-		        <!-- </suggestion> -->
 		        </message>
 		        <short>Грамматическая ошибка в согласовании числа.</short>
 		        <example>Крепкие столы.</example>
@@ -3223,12 +3177,7 @@
 		        <example>Преподавать русский инострацам сложно.</example>
 		        <example>Корзина была полная ягод.</example>
 		        <example>Воспользуемся средним чисел а и б.</example>
-<<<<<<< HEAD
 		        <example>После выходных работник смотрелся не важно.</example>
-=======
-		        <example>После выходных проверю что сделано.</example>
-		        <!-- <example>Необходимы консультации как в двустороннем, так и в многостороннем форматах для успеха.</example> -->
->>>>>>> 85be3322
 		        <example correction=""><marker>Железные кровать</marker>.</example>
                 <example>Вдали виднелись красивые сосны.</example>
                 <example correction="">Вдали виднелись <marker>красивые ёлка</marker>.</example>
