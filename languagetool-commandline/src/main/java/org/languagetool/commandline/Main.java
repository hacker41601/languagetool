/* LanguageTool, a natural language style checker 
 * Copyright (C) 2005 Daniel Naber (http://www.danielnaber.de)
 * 
 * This library is free software; you can redistribute it and/or
 * modify it under the terms of the GNU Lesser General Public
 * License as published by the Free Software Foundation; either
 * version 2.1 of the License, or (at your option) any later version.
 *
 * This library is distributed in the hope that it will be useful,
 * but WITHOUT ANY WARRANTY; without even the implied warranty of
 * MERCHANTABILITY or FITNESS FOR A PARTICULAR PURPOSE.  See the GNU
 * Lesser General Public License for more details.
 *
 * You should have received a copy of the GNU Lesser General Public
 * License along with this library; if not, write to the Free Software
 * Foundation, Inc., 51 Franklin St, Fifth Floor, Boston, MA  02110-1301
 * USA
 */
package org.languagetool.commandline;

import org.apache.tika.language.LanguageIdentifier;
import org.languagetool.JLanguageTool;
import org.languagetool.Language;
import org.languagetool.MultiThreadedJLanguageTool;
import org.languagetool.bitext.TabBitextReader;
import org.languagetool.language.English;
import org.languagetool.rules.Rule;
import org.languagetool.rules.bitext.BitextRule;
import org.languagetool.tools.JnaTools;
import org.languagetool.tools.StringTools;
import org.languagetool.tools.Tools;
import org.xml.sax.SAXException;

import javax.xml.parsers.ParserConfigurationException;
import java.io.*;
import java.nio.charset.Charset;
import java.util.*;

/**
 * The command line tool to check plain text files.
 * 
 * @author Daniel Naber
 */
class Main {

  /* maximum file size to read in a single read */
  private static final int MAX_FILE_SIZE = 64000;

  private final boolean verbose;
  private final boolean apiFormat;
  private final boolean taggerOnly;
  private final boolean applySuggestions;
  private final boolean autoDetect;
  private final boolean singleLineBreakMarksParagraph;
  private final String[] enabledRules;
  private final String[] disabledRules;
  private final Language motherTongue;
  
  private JLanguageTool lt;
  private boolean profileRules;
  private boolean bitextMode;
  private JLanguageTool srcLt;
  private List<BitextRule> bRules;
  private Rule currentRule;

  Main(final boolean verbose, final boolean taggerOnly,
      final Language language, final Language motherTongue,
      final String[] disabledRules, final String[] enabledRules, 
      final boolean enabledOnly,
      final boolean apiFormat, boolean applySuggestions, 
      boolean autoDetect, boolean singleLineBreakMarksParagraph, File languageModelIndexDir) throws IOException,
      SAXException, ParserConfigurationException {
    this.verbose = verbose;
    this.apiFormat = apiFormat;
    this.taggerOnly = taggerOnly;
    this.applySuggestions = applySuggestions;
    this.autoDetect = autoDetect;
    this.enabledRules = enabledRules;
    this.disabledRules = disabledRules;
    this.motherTongue = motherTongue;
    this.singleLineBreakMarksParagraph = singleLineBreakMarksParagraph;
    profileRules = false;
    bitextMode = false;
    srcLt = null;
    bRules = null;
    lt = new MultiThreadedJLanguageTool(language, motherTongue);
    lt.activateDefaultPatternRules();
    lt.activateDefaultFalseFriendRules();
    if (languageModelIndexDir != null) {
      lt.activateLanguageModelRules(languageModelIndexDir);
    }
    Tools.selectRules(lt, disabledRules, enabledRules, enabledOnly);
  }

  boolean isSpellCheckingActive() {
    List<Rule> rules = lt.getAllActiveRules();
    for (Rule rule : rules) {
      if (rule.isDictionaryBasedSpellingRule()) {
        return true;
      }
    }
    return false;
  }
  
  JLanguageTool getJLanguageTool() {
    return lt;
  }
  
  private void setListUnknownWords(final boolean listUnknownWords) {
    lt.setListUnknownWords(listUnknownWords);
  }
  
  private void cleanUp() {
    JLanguageTool.removeTemporaryFiles();
  }
  
  private void setProfilingMode() {
    profileRules = true;
  }

  private void setBitextMode(final Language sourceLang,
      final String[] disabledRules, final String[] enabledRules) throws IOException, ParserConfigurationException, SAXException {
    bitextMode = true;
    final Language target = lt.getLanguage();
    lt = new MultiThreadedJLanguageTool(target, null);
    srcLt = new MultiThreadedJLanguageTool(sourceLang);
    lt.activateDefaultPatternRules();
    Tools.selectRules(lt, disabledRules, enabledRules);
    Tools.selectRules(srcLt, disabledRules, enabledRules);
    bRules = Tools.getBitextRules(sourceLang, lt.getLanguage());

    List<BitextRule> bRuleList = new ArrayList<>(bRules);
    for (final BitextRule bitextRule : bRules) {
      for (final String disabledRule : disabledRules) {
        if (bitextRule.getId().equals(disabledRule)) {
          bRuleList.remove(bitextRule);
        }
      }
    }
    bRules = bRuleList;
    if (enabledRules.length > 0) {
      bRuleList = new ArrayList<>();
      for (final String enabledRule : enabledRules) {
        for (final BitextRule bitextRule : bRules) {
          if (bitextRule.getId().equals(enabledRule)) {
            bRuleList.add(bitextRule);
          }
        }
      }
      bRules = bRuleList;
    }
  }

  private void runOnFile(final String filename, final String encoding,
      final boolean listUnknownWords, final boolean xmlFiltering) throws IOException {
    boolean oneTime = false;
    if (!isStdIn(filename)) {
      if (autoDetect) {
        Language language = detectLanguageOfFile(filename, encoding);
        if (language == null) {
          System.err.println("Could not detect language well enough, using English");
          language = new English();
        }
        changeLanguage(language, motherTongue, disabledRules, enabledRules);
        System.out.println("Using " + language.getName() + " for file " + filename);
      }
      final File file = new File(filename);
      // run once on file if the file size < MAX_FILE_SIZE or
      // when we use the bitext mode (we use a bitext reader
      // instead of a direct file access)
      oneTime = file.length() < MAX_FILE_SIZE || bitextMode;
    }
    if (oneTime) {
      runOnFileInOneGo(filename, encoding, listUnknownWords, xmlFiltering);
    } else {
      runOnFileLineByLine(filename, encoding, listUnknownWords);
    }
  }

  private void runOnFileInOneGo(String filename, String encoding, boolean listUnknownWords, boolean xmlFiltering) throws IOException {
    if (bitextMode) {
      final TabBitextReader reader = new TabBitextReader(filename, encoding);
      if (applySuggestions) {
        CommandLineTools.correctBitext(reader, srcLt, lt, bRules);
      } else {
        CommandLineTools.checkBitext(reader, srcLt, lt, bRules, apiFormat);
      }
    } else {
      final String text = getFilteredText(filename, encoding, xmlFiltering);
      if (applySuggestions) {
        System.out.print(Tools.correctText(text, lt));
      } else if (profileRules) {
        CommandLineTools.profileRulesOnText(text, lt);
      } else if (!taggerOnly) {
        CommandLineTools.checkText(text, lt, apiFormat, 0);
      } else {
        CommandLineTools.tagText(text, lt);
      }
      if (listUnknownWords) {
        System.out.println("Unknown words: " + lt.getUnknownWords());
      }
    }
  }

  private void runOnFileLineByLine(String filename, String encoding, boolean listUnknownWords) throws IOException {
    if (verbose) {
      lt.setOutput(System.err);
    }
    if (!apiFormat && !applySuggestions) {
      if (isStdIn(filename)) {
        System.out.println("Working on STDIN...");
      } else {
        System.out.println("Working on " + filename + "...");
      }
    }
    if (profileRules && isStdIn(filename)) {
      throw new IllegalArgumentException("Profiling mode cannot be used with input from STDIN");
    }
    int runCount = 1;
    final List<Rule> rules = lt.getAllActiveRules();
    if (profileRules) {
      System.out.printf("Testing %d rules\n", rules.size());
      System.out.println("Rule ID\tTime\tSentences\tMatches\tSentences per sec.");
      runCount = rules.size();
    }
    InputStreamReader isr = null;
    BufferedReader br = null;
    int lineOffset = 0;
    int tmpLineOffset = 0;
    final List<String> unknownWords = new ArrayList<>();
    StringBuilder sb = new StringBuilder();
    for (int ruleIndex = 0; !rules.isEmpty() && ruleIndex < runCount; ruleIndex++) {
      currentRule = rules.get(ruleIndex);
      int matches = 0;
      long sentences = 0;
      final long startTime = System.currentTimeMillis();
      try {
        isr = getInputStreamReader(filename, encoding);
        br = new BufferedReader(isr);
        String line;
        int lineCount = 0;
        while ((line = br.readLine()) != null) {
          sb.append(line);
          lineCount++;
          // to detect language from the first input line
          if (lineCount == 1 && autoDetect) {
            Language language = detectLanguageOfString(line);
            if (language == null) {
              System.err.println("Could not detect language well enough, using English");
              language = new English();
            }
            System.out.println("Language used is: " + language.getName());
            language.getSentenceTokenizer().setSingleLineBreaksMarksParagraph(
                    singleLineBreakMarksParagraph);
            changeLanguage(language, motherTongue, disabledRules, enabledRules);
          }
          sb.append('\n');
          tmpLineOffset++;
          if (lt.getLanguage().getSentenceTokenizer().singleLineBreaksMarksPara()) {
            matches = handleLine(matches, lineOffset, sb);
            sentences += lt.getSentenceCount();
            if (profileRules) {
              sentences += lt.sentenceTokenize(sb.toString()).size();
            }
            rememberUnknownWords(listUnknownWords, unknownWords);
            sb = new StringBuilder();
            lineOffset = tmpLineOffset;
          } else {
            if ("".equals(line) || sb.length() >= MAX_FILE_SIZE) {
              matches = handleLine(matches, lineOffset, sb);
              sentences += lt.getSentenceCount();
              if (profileRules) {
                sentences += lt.sentenceTokenize(sb.toString()).size();
              }
              rememberUnknownWords(listUnknownWords, unknownWords);
              sb = new StringBuilder();
              lineOffset = tmpLineOffset;
            }
          }
        }
      } finally {
        if (sb.length() > 0) {
          matches = handleLine(matches, tmpLineOffset - 1, sb);
          sentences += lt.getSentenceCount();
          if (profileRules) {
            sentences += lt.sentenceTokenize(sb.toString()).size();
          }
          if (apiFormat && !taggerOnly && !applySuggestions) {
              System.out.println("</matches>");
          }
          rememberUnknownWords(listUnknownWords, unknownWords);
        }
        printTimingInformation(listUnknownWords, rules, unknownWords, ruleIndex, matches, sentences, startTime);
        if (br != null) {
          br.close();
        }
        if (isr != null) {
          isr.close();
        }
      }
    }
  }

  private void rememberUnknownWords(boolean listUnknownWords, List<String> unknownWords) {
    if (listUnknownWords && !taggerOnly) {
      for (String word : lt.getUnknownWords()) {
        if (!unknownWords.contains(word)) {
          unknownWords.add(word);
        }
      }
    }
  }

  private InputStreamReader getInputStreamReader(String filename, String encoding)
          throws UnsupportedEncodingException, FileNotFoundException {
    final InputStreamReader isr;
    if (!isStdIn(filename)) {
      final File file = new File(filename);
      if (encoding != null) {
        isr = new InputStreamReader(new BufferedInputStream(
            new FileInputStream(file)), encoding);
      } else {
        isr = new InputStreamReader(new BufferedInputStream(
            new FileInputStream(file)));
      }
    } else {
      if (encoding != null) {
        isr = new InputStreamReader(new BufferedInputStream(System.in), encoding);
      } else {
        isr = new InputStreamReader(new BufferedInputStream(System.in));
      }
    }
    return isr;
  }

  private boolean isStdIn(String filename) {
    return "-".equals(filename);
  }

  private void printTimingInformation(final boolean listUnknownWords, final List<Rule> rules,
      final List<String> unknownWords, final int ruleIndex, final int matches, final long sentences, final long startTime) {
    if (!applySuggestions) {
      final long endTime = System.currentTimeMillis();
      final long time = endTime - startTime;
      final float timeInSeconds = time / 1000.0f;
      final float sentencesPerSecond = sentences / timeInSeconds;
      if (apiFormat) {
        System.out.println("<!--");
      }
      if (profileRules) {
        //TODO: run 10 times, line in runOnce mode, and use median
        System.out.printf(Locale.ENGLISH,
            "%s\t%d\t%d\t%d\t%.1f", rules.get(ruleIndex).getId(),
            time, sentences, matches, sentencesPerSecond);
        System.out.println();
      } else {
        System.out.printf(Locale.ENGLISH,
            "Time: %dms for %d sentences (%.1f sentences/sec)", time,
            sentences, sentencesPerSecond);
        System.out.println();
      }
      if (listUnknownWords) {
        Collections.sort(unknownWords);
        System.out.println("Unknown words: " + unknownWords);
      }
      if (apiFormat) {
        System.out.println("-->");
      }
    }
  }

  private int handleLine(final int matchNo, final int lineOffset,
      final StringBuilder sb) throws IOException {
    int matches = matchNo;
    if (applySuggestions) {
      System.out.print(Tools.correctText(StringTools.filterXML(sb.toString()),
          lt));
    } else if (profileRules) {
      matches += Tools.profileRulesOnLine(StringTools.filterXML(sb.toString()), 
          lt, currentRule);
    } else if (!taggerOnly) {
      if (matches == 0) {
        matches += CommandLineTools.checkText(StringTools.filterXML(sb.toString()), lt,
            apiFormat, -1, lineOffset, matches,
            StringTools.XmlPrintMode.START_XML);
      } else {
        matches += CommandLineTools.checkText(StringTools.filterXML(sb.toString()), lt,
            apiFormat, -1, lineOffset, matches,
            StringTools.XmlPrintMode.CONTINUE_XML);
      }
    } else {
      CommandLineTools.tagText(StringTools.filterXML(sb.toString()), lt);
    }
    return matches;
  }

  private void runRecursive(final String filename, final String encoding,
      final boolean listUnknown, final boolean xmlFiltering) {
    final File dir = new File(filename);
    final File[] files = dir.listFiles();
    if (files == null) {
      throw new IllegalArgumentException(dir.getAbsolutePath() + " is not a directory, cannot use recursion");
    }
    for (final File file : files) {
      try {
        if (file.isDirectory()) {
          runRecursive(file.getAbsolutePath(), encoding, listUnknown, xmlFiltering);
        } else {
          runOnFile(file.getAbsolutePath(), encoding, listUnknown, xmlFiltering);
        }
      } catch (Exception e) {
        throw new RuntimeException("Could not check text in file " + file, e);
      }
    }    
  }

  /**
   * Loads filename and filters out XML. Note that the XML
   * filtering can lead to incorrect positions in the list of matching rules.
   */
  private String getFilteredText(final String filename, final String encoding, boolean xmlFiltering) throws IOException {
    if (verbose) {
      lt.setOutput(System.err);
    }
    if (!apiFormat && !applySuggestions) {
      System.out.println("Working on " + filename + "...");
    }
    // don't use StringTools.readStream() as that might add newlines which aren't there:
    final String fileContents = StringTools.streamToString(new FileInputStream(filename), encoding != null ? encoding : Charset.defaultCharset().name());
    if (xmlFiltering) {
      return StringTools.filterXML(fileContents);
    } else {
      return fileContents;
    }
  }

  private void changeLanguage(Language language, Language motherTongue,
                              String[] disabledRules, String[] enabledRules) {
    try {
      lt = new MultiThreadedJLanguageTool(language, motherTongue);
      lt.activateDefaultPatternRules();
      lt.activateDefaultFalseFriendRules();
      Tools.selectRules(lt, disabledRules, enabledRules);
      if (verbose) {
        lt.setOutput(System.err);
      }
    } catch (Exception e) {
      throw new RuntimeException("Could not create LanguageTool instance for language " + language, e);
    }
  }

  /**
   * Command line tool to check plain text files.
   */
  public static void main(final String[] args) throws IOException, ParserConfigurationException, SAXException {
    JnaTools.setBugWorkaroundProperty();
    final CommandLineParser commandLineParser = new CommandLineParser();
    CommandLineOptions options = null;
    try {
       options = commandLineParser.parseOptions(args);
    } catch (WrongParameterNumberException e) {
      commandLineParser.printUsage();
      System.exit(1);
    } catch (IllegalArgumentException e) {
      System.err.println(e.toString());
      System.exit(1);
    } catch (UnknownParameterException e) {
      if (e.getMessage() != null) {
        System.err.println(e.getMessage());
      } else {
        System.err.println(e.toString());
      }
      commandLineParser.printUsage(System.err);
      System.exit(1);
    }
    if (options.isPrintUsage()) {
      commandLineParser.printUsage();
      System.exit(1);
    }
    if (options.isPrintVersion()) {
      System.out.println("LanguageTool version " + JLanguageTool.VERSION + " (" + JLanguageTool.BUILD_DATE + ")");
      System.exit(0);
    }
    if (options.isPrintLanguages()) {
      printLanguages();
      System.exit(0);
    }

    if (options.getFilename() == null) {
      options.setFilename("-");
    }

    String languageHint = null;
    if (options.getLanguage() == null) {
      if (!options.isApiFormat() && !options.isAutoDetect()) {
        System.err.println("No language specified, using English (no spell checking active, " +
                "specify a language variant like 'en-GB' if available)");
      }
      options.setLanguage(new English());
    } else if (!options.isApiFormat() && !options.isApplySuggestions()) {
      languageHint = "Expected text language: " + options.getLanguage().getName();
    }

    options.getLanguage().getSentenceTokenizer().setSingleLineBreaksMarksParagraph(
            options.isSingleLineBreakMarksParagraph());
    final Main prg = new Main(options.isVerbose(), options.isTaggerOnly(), options.getLanguage(), options.getMotherTongue(),
<<<<<<< HEAD
            options.getDisabledRules(), options.getEnabledRules(),  options.getUseEnabledOnly(), options.isApiFormat(), options.isApplySuggestions(),
            options.isAutoDetect(), options.isSingleLineBreakMarksParagraph(), options.getLanguageModel());
=======
            options.getDisabledRules(), options.getEnabledRules(), options.getUseEnabledOnly(), options.isApiFormat(), 
            options.isApplySuggestions(), options.isAutoDetect(), options.isSingleLineBreakMarksParagraph());
    if (prg.lt.getAllActiveRules().size() == 0) {
      throw new RuntimeException("WARNING: No rules are active. Please make sure your rule ids are correct: " +
              Arrays.toString(options.getEnabledRules()));
    }
>>>>>>> 0feb7934
    if (languageHint != null) {
      String spellHint = prg.isSpellCheckingActive() ?
              "" : " (no spell checking active, specify a language variant like 'en-GB' if available)";
      System.out.println(languageHint + spellHint);
    }
    prg.setListUnknownWords(options.isListUnknown());
    if (options.isProfile()) {
      prg.setProfilingMode();
    }
    if (options.isBitext()) {
      if (options.getMotherTongue() == null) {
        throw new IllegalArgumentException("You have to set the source language (as mother tongue) in bitext mode");
      }
      prg.setBitextMode(options.getMotherTongue(), options.getDisabledRules(), options.getEnabledRules());
    }
    if (options.isRecursive()) {
      prg.runRecursive(options.getFilename(), options.getEncoding(), options.isListUnknown(), options.isXmlFiltering());
    } else {
      prg.runOnFile(options.getFilename(), options.getEncoding(), options.isListUnknown(), options.isXmlFiltering());
    }
    prg.cleanUp();
  }

  private static void printLanguages() {
    final List<String> languages = new ArrayList<>();
    for (Language language : Language.REAL_LANGUAGES) {
      languages.add(language.getShortNameWithCountryAndVariant() + " " + language.getName());
    }
    Collections.sort(languages);
    for (String s : languages) {
      System.out.println(s);
    }
  }

  // for language auto detect
  private static Language detectLanguageOfFile(final String filename, final String encoding) throws IOException {
    final String text = StringTools.readStream(new FileInputStream(filename), encoding);
    return detectLanguageOfString(text);
  }

  private static Language detectLanguageOfString(final String text) {
    final LanguageIdentifier identifier = new LanguageIdentifier(text);
    final Language lang = Language.getLanguageForShortName(identifier.getLanguage());
    return lang;
  }

}<|MERGE_RESOLUTION|>--- conflicted
+++ resolved
@@ -504,17 +504,12 @@
     options.getLanguage().getSentenceTokenizer().setSingleLineBreaksMarksParagraph(
             options.isSingleLineBreakMarksParagraph());
     final Main prg = new Main(options.isVerbose(), options.isTaggerOnly(), options.getLanguage(), options.getMotherTongue(),
-<<<<<<< HEAD
             options.getDisabledRules(), options.getEnabledRules(),  options.getUseEnabledOnly(), options.isApiFormat(), options.isApplySuggestions(),
             options.isAutoDetect(), options.isSingleLineBreakMarksParagraph(), options.getLanguageModel());
-=======
-            options.getDisabledRules(), options.getEnabledRules(), options.getUseEnabledOnly(), options.isApiFormat(), 
-            options.isApplySuggestions(), options.isAutoDetect(), options.isSingleLineBreakMarksParagraph());
     if (prg.lt.getAllActiveRules().size() == 0) {
       throw new RuntimeException("WARNING: No rules are active. Please make sure your rule ids are correct: " +
               Arrays.toString(options.getEnabledRules()));
     }
->>>>>>> 0feb7934
     if (languageHint != null) {
       String spellHint = prg.isSpellCheckingActive() ?
               "" : " (no spell checking active, specify a language variant like 'en-GB' if available)";
