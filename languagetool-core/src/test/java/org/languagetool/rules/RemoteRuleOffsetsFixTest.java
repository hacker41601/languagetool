--- conflicted
+++ resolved
@@ -73,13 +73,7 @@
       new RuleMatch(r, s, 0, 1, "Emoji"),
       new RuleMatch(r, s, 1, 4, "foo")
       );
-<<<<<<< HEAD
     RemoteRule.fixMatchOffsets(s, matches);
-=======
-    //matches.forEach(System.out::println);
-    RemoteRule.fixMatchOffsets(s, matches);
-    //matches.forEach(System.out::println);
->>>>>>> 9f560d1d
     assertEquals(matches.get(0).getFromPos(), 0);
     assertEquals(matches.get(0).getToPos(), 2);
     assertEquals(matches.get(1).getFromPos(), 2);
